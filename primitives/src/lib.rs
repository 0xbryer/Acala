--- conflicted
+++ resolved
@@ -102,14 +102,10 @@
 /// Opaque, encoded, unchecked extrinsic.
 pub use sp_runtime::OpaqueExtrinsic as UncheckedExtrinsic;
 
-<<<<<<< HEAD
 /// Feed ID for chainlink-feed.
 pub type FeedId = u32;
 
-#[derive(Encode, Decode, Eq, PartialEq, Copy, Clone, RuntimeDebug, PartialOrd, Ord)]
-=======
 #[derive(Encode, Decode, Eq, PartialEq, Copy, Clone, RuntimeDebug, PartialOrd, Ord, TypeInfo)]
->>>>>>> 6f21b137
 #[cfg_attr(feature = "std", derive(Serialize, Deserialize))]
 pub enum AirDropCurrencyId {
 	KAR = 0,
