// This file is part of Acala.

// Copyright (C) 2020-2022 Acala Foundation.
// SPDX-License-Identifier: GPL-3.0-or-later WITH Classpath-exception-2.0

// This program is free software: you can redistribute it and/or modify
// it under the terms of the GNU General Public License as published by
// the Free Software Foundation, either version 3 of the License, or
// (at your option) any later version.

// This program is distributed in the hope that it will be useful,
// but WITHOUT ANY WARRANTY; without even the implied warranty of
// MERCHANTABILITY or FITNESS FOR A PARTICULAR PURPOSE. See the
// GNU General Public License for more details.

// You should have received a copy of the GNU General Public License
// along with this program. If not, see <https://www.gnu.org/licenses/>.

//! Mocks for the honzon module.

#![cfg(test)]

use super::*;
use cdp_engine::{CollateralCurrencyIds, OnLiquidationSuccessHandler};
use frame_support::{
	construct_runtime, ord_parameter_types, parameter_types,
	traits::{ConstU128, ConstU32, ConstU64, Everything, Nothing},
	PalletId,
};
use frame_system::{offchain::SendTransactionTypes, EnsureRoot, EnsureSignedBy};
use orml_traits::parameter_type_with_key;
use primitives::{Balance, Moment, ReserveIdentifier, TokenSymbol};
use sp_core::{crypto::AccountId32, H256};
use sp_runtime::{
	testing::{Header, TestXt},
	traits::{AccountIdConversion, IdentityLookup, One as OneT},
	FixedPointNumber,
};
use sp_std::cell::RefCell;
use support::mocks::MockStableAsset;
use support::{AuctionManager, ExchangeRate, Price, PriceProvider, Rate, Ratio, SpecificJointsSwap};

mod honzon {
	pub use super::super::*;
}

pub type AccountId = AccountId32;
pub type BlockNumber = u64;
pub type AuctionId = u32;

pub const ALICE: AccountId = AccountId32::new([1u8; 32]);
pub const BOB: AccountId = AccountId32::new([2u8; 32]);
pub const CAROL: AccountId = AccountId32::new([3u8; 32]);
pub const ACA: CurrencyId = CurrencyId::Token(TokenSymbol::ACA);
pub const AUSD: CurrencyId = CurrencyId::Token(TokenSymbol::AUSD);
pub const BTC: CurrencyId = CurrencyId::Token(TokenSymbol::RENBTC);
pub const DOT: CurrencyId = CurrencyId::Token(TokenSymbol::DOT);

impl frame_system::Config for Runtime {
	type Origin = Origin;
	type Index = u64;
	type BlockNumber = BlockNumber;
	type Call = Call;
	type Hash = H256;
	type Hashing = ::sp_runtime::traits::BlakeTwo256;
	type AccountId = AccountId;
	type Lookup = IdentityLookup<Self::AccountId>;
	type Header = Header;
	type Event = Event;
	type BlockHashCount = ConstU64<250>;
	type BlockWeights = ();
	type BlockLength = ();
	type Version = ();
	type PalletInfo = PalletInfo;
	type AccountData = pallet_balances::AccountData<Balance>;
	type OnNewAccount = ();
	type OnKilledAccount = ();
	type DbWeight = ();
	type BaseCallFilter = Everything;
	type SystemWeightInfo = ();
	type SS58Prefix = ();
	type OnSetCode = ();
	type MaxConsumers = ConstU32<16>;
}

parameter_type_with_key! {
	pub ExistentialDeposits: |_currency_id: CurrencyId| -> Balance {
		Default::default()
	};
}

impl orml_tokens::Config for Runtime {
	type Event = Event;
	type Balance = Balance;
	type Amount = Amount;
	type CurrencyId = CurrencyId;
	type WeightInfo = ();
	type ExistentialDeposits = ExistentialDeposits;
	type OnDust = ();
	type MaxLocks = ();
	type MaxReserves = ();
	type ReserveIdentifier = ReserveIdentifier;
	type DustRemovalWhitelist = Nothing;
	type OnNewTokenAccount = ();
	type OnKilledTokenAccount = ();
}

impl pallet_balances::Config for Runtime {
	type Balance = Balance;
	type DustRemoval = ();
	type Event = Event;
	type ExistentialDeposit = ConstU128<1>;
	type AccountStore = frame_system::Pallet<Runtime>;
	type MaxLocks = ();
	type MaxReserves = ConstU32<50>;
	type ReserveIdentifier = ReserveIdentifier;
	type WeightInfo = ();
}
pub type AdaptedBasicCurrency = orml_currencies::BasicCurrencyAdapter<Runtime, PalletBalances, Amount, BlockNumber>;

parameter_types! {
	pub const GetNativeCurrencyId: CurrencyId = ACA;
}

impl orml_currencies::Config for Runtime {
	type MultiCurrency = Tokens;
	type NativeCurrency = AdaptedBasicCurrency;
	type GetNativeCurrencyId = GetNativeCurrencyId;
	type WeightInfo = ();
}

parameter_types! {
	pub const LoansPalletId: PalletId = PalletId(*b"aca/loan");
}

impl loans::Config for Runtime {
	type Event = Event;
	type Currency = Tokens;
	type RiskManager = CDPEngineModule;
	type CDPTreasury = CDPTreasuryModule;
	type PalletId = LoansPalletId;
	type OnUpdateLoan = ();
}

pub struct MockPriceSource;
impl PriceProvider<CurrencyId> for MockPriceSource {
	fn get_relative_price(_base: CurrencyId, _quote: CurrencyId) -> Option<Price> {
		Some(Price::one())
	}

	fn get_price(_currency_id: CurrencyId) -> Option<Price> {
		Some(Price::one())
	}
}

pub struct MockAuctionManager;
impl AuctionManager<AccountId> for MockAuctionManager {
	type Balance = Balance;
	type CurrencyId = CurrencyId;
	type AuctionId = AuctionId;

	fn new_collateral_auction(
		_refund_recipient: &AccountId,
		_currency_id: Self::CurrencyId,
		_amount: Self::Balance,
		_base: Self::Balance,
		_penalty: Self::Balance,
	) -> DispatchResult {
		Ok(())
	}

	fn cancel_auction(_id: Self::AuctionId) -> DispatchResult {
		Ok(())
	}

	fn get_total_target_in_auction() -> Self::Balance {
		Default::default()
	}

	fn get_total_collateral_in_auction(_id: Self::CurrencyId) -> Self::Balance {
		Default::default()
	}
}

thread_local! {
	static IS_SHUTDOWN: RefCell<bool> = RefCell::new(false);
}

pub fn mock_shutdown() {
	IS_SHUTDOWN.with(|v| *v.borrow_mut() = true)
}

pub struct MockEmergencyShutdown;
impl EmergencyShutdown for MockEmergencyShutdown {
	fn is_shutdown() -> bool {
		IS_SHUTDOWN.with(|v| *v.borrow_mut())
	}
}

ord_parameter_types! {
	pub const One: AccountId = AccountId32::new([1u8; 32]);
}

parameter_types! {
	pub const GetStableCurrencyId: CurrencyId = AUSD;
	pub const CDPTreasuryPalletId: PalletId = PalletId(*b"aca/cdpt");
	pub TreasuryAccount: AccountId = PalletId(*b"aca/hztr").into_account_truncating();
	pub AlternativeSwapPathJointList: Vec<Vec<CurrencyId>> = vec![
		vec![AUSD],
	];
}

impl cdp_treasury::Config for Runtime {
	type Event = Event;
	type Currency = Currencies;
	type GetStableCurrencyId = GetStableCurrencyId;
	type AuctionManagerHandler = MockAuctionManager;
	type UpdateOrigin = EnsureSignedBy<One, AccountId>;
	type DEX = ();
	type Swap = SpecificJointsSwap<(), AlternativeSwapPathJointList>;
	type MaxAuctionsCount = ConstU32<10_000>;
	type PalletId = CDPTreasuryPalletId;
	type TreasuryAccount = TreasuryAccount;
	type WeightInfo = ();
	type StableAsset = MockStableAsset<CurrencyId, Balance, AccountId, BlockNumber>;
}

impl pallet_timestamp::Config for Runtime {
	type Moment = Moment;
	type OnTimestampSet = ();
	type MinimumPeriod = ConstU64<1000>;
	type WeightInfo = ();
}

impl evm_accounts::Config for Runtime {
	type Event = Event;
	type Currency = PalletBalances;
	type ChainId = ();
	type AddressMapping = evm_accounts::EvmAddressMapping<Runtime>;
	type TransferAll = Currencies;
	type WeightInfo = ();
}

parameter_type_with_key! {
	pub MinimumCollateralAmount: |_currency_id: CurrencyId| -> Balance {
		10
	};
}

parameter_types! {
	pub DefaultLiquidationRatio: Ratio = Ratio::saturating_from_rational(3, 2);
	pub DefaultDebitExchangeRate: ExchangeRate = ExchangeRate::saturating_from_rational(1, 10);
	pub DefaultLiquidationPenalty: Rate = Rate::saturating_from_rational(10, 100);
	pub MaxSwapSlippageCompareToOracle: Ratio = Ratio::saturating_from_rational(50, 100);
	pub MaxLiquidationContractSlippage: Ratio = Ratio::saturating_from_rational(80, 100);
	pub const CDPEnginePalletId: PalletId = PalletId(*b"aca/cdpe");
}

impl cdp_engine::Config for Runtime {
	type Event = Event;
	type PriceSource = MockPriceSource;
	type DefaultLiquidationRatio = DefaultLiquidationRatio;
	type DefaultDebitExchangeRate = DefaultDebitExchangeRate;
	type DefaultLiquidationPenalty = DefaultLiquidationPenalty;
	type MinimumDebitValue = ConstU128<2>;
	type MinimumCollateralAmount = MinimumCollateralAmount;
	type GetStableCurrencyId = GetStableCurrencyId;
	type CDPTreasury = CDPTreasuryModule;
	type UpdateOrigin = EnsureSignedBy<One, AccountId>;
	type MaxSwapSlippageCompareToOracle = MaxSwapSlippageCompareToOracle;
	type UnsignedPriority = ConstU64<1048576>; // 1 << 20
	type EmergencyShutdown = MockEmergencyShutdown;
	type UnixTime = Timestamp;
	type Currency = Currencies;
	type DEX = ();
<<<<<<< HEAD
=======
	type LiquidationContractsUpdateOrigin = EnsureSignedBy<One, AccountId>;
>>>>>>> c9e18206
	type MaxLiquidationContractSlippage = MaxLiquidationContractSlippage;
	type MaxLiquidationContracts = ConstU32<10>;
	type LiquidationEvmBridge = ();
	type PalletId = CDPEnginePalletId;
	type EvmAddressMapping = evm_accounts::EvmAddressMapping<Runtime>;
	type Swap = SpecificJointsSwap<(), AlternativeSwapPathJointList>;
	type OnFeeDeposit = Fees;
	type OnLiquidationSuccess = OnLiquidationSuccessHandler<Runtime>;
	type WeightInfo = ();
}

impl module_fees::Config for Runtime {
	type Event = Event;
	type UpdateOrigin = EnsureRoot<AccountId>;
	type Currency = PalletBalances;
	type Currencies = Currencies;
	type NativeCurrencyId = GetNativeCurrencyId;
	type AllocationPeriod = ConstU64<10>;
	type DEX = ();
	type DexSwapJointList = AlternativeSwapPathJointList;
	type WeightInfo = ();
}

type UncheckedExtrinsic = frame_system::mocking::MockUncheckedExtrinsic<Runtime>;
type Block = frame_system::mocking::MockBlock<Runtime>;

impl Config for Runtime {
	type Event = Event;
	type Currency = PalletBalances;
	type DepositPerAuthorization = ConstU128<100>;
	type CollateralCurrencyIds = CollateralCurrencyIds<Runtime>;
	type WeightInfo = ();
}

construct_runtime!(
	pub enum Runtime where
		Block = Block,
		NodeBlock = Block,
		UncheckedExtrinsic = UncheckedExtrinsic,
	{
<<<<<<< HEAD
		System: frame_system,
		HonzonModule: honzon,
		Tokens: orml_tokens,
		PalletBalances: pallet_balances,
		Currencies: orml_currencies,
		LoansModule: loans,
		CDPTreasuryModule: cdp_treasury,
		CDPEngineModule: cdp_engine,
		Timestamp: pallet_timestamp,
		Fees: module_fees,
		EvmAccounts: evm_accounts,
=======
		System: frame_system::{Pallet, Call, Storage, Config, Event<T>},
		HonzonModule: honzon::{Pallet, Storage, Call, Event<T>},
		Tokens: orml_tokens::{Pallet, Storage, Event<T>, Config<T>},
		PalletBalances: pallet_balances::{Pallet, Call, Storage, Event<T>},
		Currencies: orml_currencies::{Pallet, Call},
		LoansModule: loans::{Pallet, Storage, Call, Event<T>},
		CDPTreasuryModule: cdp_treasury::{Pallet, Storage, Call, Event<T>},
		CDPEngineModule: cdp_engine::{Pallet, Storage, Call, Event<T>, Config, ValidateUnsigned},
		Timestamp: pallet_timestamp::{Pallet, Call, Storage, Inherent},
		EvmAccounts: evm_accounts::{Pallet, Call, Storage, Event<T>},
>>>>>>> c9e18206
	}
);

/// An extrinsic type used for tests.
pub type Extrinsic = TestXt<Call, ()>;

impl<LocalCall> SendTransactionTypes<LocalCall> for Runtime
where
	Call: From<LocalCall>,
{
	type OverarchingCall = Call;
	type Extrinsic = Extrinsic;
}

pub struct ExtBuilder {
	endowed_native: Vec<(AccountId, Balance)>,
	balances: Vec<(AccountId, CurrencyId, Balance)>,
}

impl Default for ExtBuilder {
	fn default() -> Self {
		Self {
			endowed_native: vec![(ALICE, 1000)],
			balances: vec![
				(ALICE, BTC, 1000),
				(BOB, BTC, 1000),
				(ALICE, DOT, 1000),
				(BOB, DOT, 1000),
			],
		}
	}
}

impl ExtBuilder {
	pub fn build(self) -> sp_io::TestExternalities {
		let mut t = frame_system::GenesisConfig::default()
			.build_storage::<Runtime>()
			.unwrap();

		pallet_balances::GenesisConfig::<Runtime> {
			balances: self.endowed_native,
		}
		.assimilate_storage(&mut t)
		.unwrap();

		orml_tokens::GenesisConfig::<Runtime> {
			balances: self.balances,
		}
		.assimilate_storage(&mut t)
		.unwrap();

		t.into()
	}
}<|MERGE_RESOLUTION|>--- conflicted
+++ resolved
@@ -273,10 +273,7 @@
 	type UnixTime = Timestamp;
 	type Currency = Currencies;
 	type DEX = ();
-<<<<<<< HEAD
-=======
 	type LiquidationContractsUpdateOrigin = EnsureSignedBy<One, AccountId>;
->>>>>>> c9e18206
 	type MaxLiquidationContractSlippage = MaxLiquidationContractSlippage;
 	type MaxLiquidationContracts = ConstU32<10>;
 	type LiquidationEvmBridge = ();
@@ -317,19 +314,6 @@
 		NodeBlock = Block,
 		UncheckedExtrinsic = UncheckedExtrinsic,
 	{
-<<<<<<< HEAD
-		System: frame_system,
-		HonzonModule: honzon,
-		Tokens: orml_tokens,
-		PalletBalances: pallet_balances,
-		Currencies: orml_currencies,
-		LoansModule: loans,
-		CDPTreasuryModule: cdp_treasury,
-		CDPEngineModule: cdp_engine,
-		Timestamp: pallet_timestamp,
-		Fees: module_fees,
-		EvmAccounts: evm_accounts,
-=======
 		System: frame_system::{Pallet, Call, Storage, Config, Event<T>},
 		HonzonModule: honzon::{Pallet, Storage, Call, Event<T>},
 		Tokens: orml_tokens::{Pallet, Storage, Event<T>, Config<T>},
@@ -340,7 +324,7 @@
 		CDPEngineModule: cdp_engine::{Pallet, Storage, Call, Event<T>, Config, ValidateUnsigned},
 		Timestamp: pallet_timestamp::{Pallet, Call, Storage, Inherent},
 		EvmAccounts: evm_accounts::{Pallet, Call, Storage, Event<T>},
->>>>>>> c9e18206
+		Fees: module_fees::{Pallet, Call, Storage, Event<T>},
 	}
 );
 
