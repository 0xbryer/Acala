// This file is part of Acala.

// Copyright (C) 2020-2022 Acala Foundation.
// SPDX-License-Identifier: GPL-3.0-or-later WITH Classpath-exception-2.0

// This program is free software: you can redistribute it and/or modify
// it under the terms of the GNU General Public License as published by
// the Free Software Foundation, either version 3 of the License, or
// (at your option) any later version.

// This program is distributed in the hope that it will be useful,
// but WITHOUT ANY WARRANTY; without even the implied warranty of
// MERCHANTABILITY or FITNESS FOR A PARTICULAR PURPOSE. See the
// GNU General Public License for more details.

// You should have received a copy of the GNU General Public License
// along with this program. If not, see <https://www.gnu.org/licenses/>.

//! Mocks for the cdp engine module.

#![cfg(test)]

use super::*;
use frame_support::{
	construct_runtime, ord_parameter_types, parameter_types,
	traits::{ConstU128, ConstU32, ConstU64, Everything, Nothing},
	PalletId,
};
use frame_system::{EnsureRoot, EnsureSignedBy};
use orml_traits::parameter_type_with_key;
use primitives::{DexShare, Moment, TokenSymbol, TradingPair};
use sp_core::{crypto::AccountId32, H256};
use sp_runtime::{
	testing::{Header, TestXt},
	traits::{AccountIdConversion, IdentityLookup, One as OneT},
};
use sp_std::{cell::RefCell, str::FromStr};
use support::mocks::MockStableAsset;
use support::{AuctionManager, EmergencyShutdown, SpecificJointsSwap};

pub type AccountId = AccountId32;
pub type BlockNumber = u64;
pub type AuctionId = u32;

pub const ALICE: AccountId = AccountId32::new([1u8; 32]);
pub const BOB: AccountId = AccountId32::new([2u8; 32]);
pub const CAROL: AccountId = AccountId32::new([3u8; 32]);
pub const ACA: CurrencyId = CurrencyId::Token(TokenSymbol::ACA);
pub const AUSD: CurrencyId = CurrencyId::Token(TokenSymbol::AUSD);
pub const BTC: CurrencyId = CurrencyId::Token(TokenSymbol::RENBTC);
pub const DOT: CurrencyId = CurrencyId::Token(TokenSymbol::DOT);
pub const LP_AUSD_DOT: CurrencyId =
	CurrencyId::DexShare(DexShare::Token(TokenSymbol::AUSD), DexShare::Token(TokenSymbol::DOT));
pub const LP_DOT_BTC: CurrencyId =
	CurrencyId::DexShare(DexShare::Token(TokenSymbol::DOT), DexShare::Token(TokenSymbol::RENBTC));

mod cdp_engine {
	pub use super::super::*;
}

impl frame_system::Config for Runtime {
	type Origin = Origin;
	type Index = u64;
	type BlockNumber = BlockNumber;
	type Call = Call;
	type Hash = H256;
	type Hashing = ::sp_runtime::traits::BlakeTwo256;
	type AccountId = AccountId;
	type Lookup = IdentityLookup<Self::AccountId>;
	type Header = Header;
	type Event = Event;
	type BlockHashCount = ConstU64<250>;
	type BlockWeights = ();
	type BlockLength = ();
	type Version = ();
	type PalletInfo = PalletInfo;
	type AccountData = pallet_balances::AccountData<Balance>;
	type OnNewAccount = ();
	type OnKilledAccount = ();
	type DbWeight = ();
	type BaseCallFilter = Everything;
	type SystemWeightInfo = ();
	type SS58Prefix = ();
	type OnSetCode = ();
	type MaxConsumers = ConstU32<16>;
}

parameter_type_with_key! {
	pub ExistentialDeposits: |_currency_id: CurrencyId| -> Balance {
		Default::default()
	};
}

impl orml_tokens::Config for Runtime {
	type Event = Event;
	type Balance = Balance;
	type Amount = Amount;
	type CurrencyId = CurrencyId;
	type WeightInfo = ();
	type ExistentialDeposits = ExistentialDeposits;
	type OnDust = ();
	type MaxLocks = ();
	type MaxReserves = ();
	type ReserveIdentifier = [u8; 8];
	type DustRemovalWhitelist = Nothing;
	type OnNewTokenAccount = ();
	type OnKilledTokenAccount = ();
}

impl pallet_balances::Config for Runtime {
	type Balance = Balance;
	type DustRemoval = ();
	type Event = Event;
	type ExistentialDeposit = ConstU128<1>;
	type AccountStore = frame_system::Pallet<Runtime>;
	type MaxLocks = ();
	type MaxReserves = ();
	type ReserveIdentifier = [u8; 8];
	type WeightInfo = ();
}
pub type AdaptedBasicCurrency = orml_currencies::BasicCurrencyAdapter<Runtime, PalletBalances, Amount, BlockNumber>;

parameter_types! {
	pub const GetNativeCurrencyId: CurrencyId = ACA;
	pub const GetStakingCurrencyId: CurrencyId = DOT;
}

impl orml_currencies::Config for Runtime {
	type MultiCurrency = Tokens;
	type NativeCurrency = AdaptedBasicCurrency;
	type GetNativeCurrencyId = GetNativeCurrencyId;
	type WeightInfo = ();
}

parameter_types! {
	pub const LoansPalletId: PalletId = PalletId(*b"aca/loan");
}

impl loans::Config for Runtime {
	type Event = Event;
	type Currency = Currencies;
	type RiskManager = CDPEngineModule;
	type CDPTreasury = CDPTreasuryModule;
	type PalletId = LoansPalletId;
	type OnUpdateLoan = ();
}

thread_local! {
	static BTC_PRICE: RefCell<Option<Price>> = RefCell::new(Some(Price::one()));
	static DOT_PRICE: RefCell<Option<Price>> = RefCell::new(Some(Price::one()));
	static LP_AUSD_DOT_PRICE: RefCell<Option<Price>> = RefCell::new(Some(Price::one()));
	static LP_DOT_BTC_PRICE: RefCell<Option<Price>> = RefCell::new(Some(Price::one()));
}

pub struct MockPriceSource;
impl MockPriceSource {
	pub fn set_price(currency_id: CurrencyId, price: Option<Price>) {
		match currency_id {
			BTC => BTC_PRICE.with(|v| *v.borrow_mut() = price),
			DOT => DOT_PRICE.with(|v| *v.borrow_mut() = price),
			LP_AUSD_DOT => LP_AUSD_DOT_PRICE.with(|v| *v.borrow_mut() = price),
			LP_DOT_BTC => LP_DOT_BTC_PRICE.with(|v| *v.borrow_mut() = price),
			_ => {}
		}
	}
}
impl PriceProvider<CurrencyId> for MockPriceSource {
	fn get_price(currency_id: CurrencyId) -> Option<Price> {
		match currency_id {
			BTC => BTC_PRICE.with(|v| *v.borrow()),
			DOT => DOT_PRICE.with(|v| *v.borrow()),
			AUSD => Some(Price::one()),
			LP_AUSD_DOT => LP_AUSD_DOT_PRICE.with(|v| *v.borrow()),
			LP_DOT_BTC => LP_DOT_BTC_PRICE.with(|v| *v.borrow()),
			_ => None,
		}
	}
}

thread_local! {
	pub static AUCTION: RefCell<Option<(AccountId, CurrencyId, Balance, Balance, Balance)>> = RefCell::new(None);
}

pub struct MockAuctionManager;
impl MockAuctionManager {
<<<<<<< HEAD
	pub fn auction() -> Option<(AccountId, CurrencyId, Balance, Balance, Balance)> {
=======
	pub fn auction() -> Option<(AccountId, CurrencyId, Balance, Balance)> {
>>>>>>> c9e18206
		AUCTION.with(|v| {
			let cloned = v.borrow().clone();
			cloned
		})
	}
}
impl AuctionManager<AccountId> for MockAuctionManager {
	type Balance = Balance;
	type CurrencyId = CurrencyId;
	type AuctionId = AuctionId;

	fn new_collateral_auction(
		refund_recipient: &AccountId,
		currency_id: Self::CurrencyId,
		amount: Self::Balance,
		base: Self::Balance,
		penalty: Self::Balance,
	) -> DispatchResult {
<<<<<<< HEAD
		AUCTION.with(|v| *v.borrow_mut() = Some((refund_recipient.clone(), currency_id, amount, base, penalty)));
=======
		AUCTION.with(|v| *v.borrow_mut() = Some((refund_recipient.clone(), currency_id, amount, target)));
>>>>>>> c9e18206
		Ok(())
	}

	fn cancel_auction(_id: Self::AuctionId) -> DispatchResult {
		AUCTION.with(|v| *v.borrow_mut() = None);
		Ok(())
	}

	fn get_total_target_in_auction() -> Self::Balance {
<<<<<<< HEAD
		Self::auction()
			.map(|auction| auction.3.saturating_add(auction.4))
			.unwrap_or_default()
=======
		Self::auction().map(|auction| auction.3).unwrap_or_default()
>>>>>>> c9e18206
	}

	fn get_total_collateral_in_auction(_id: Self::CurrencyId) -> Self::Balance {
		Self::auction().map(|auction| auction.2).unwrap_or_default()
	}
}

parameter_types! {
	pub const GetStableCurrencyId: CurrencyId = AUSD;
	pub const CDPTreasuryPalletId: PalletId = PalletId(*b"aca/cdpt");
	pub TreasuryAccount: AccountId = PalletId(*b"aca/hztr").into_account_truncating();
	pub AlternativeSwapPathJointList: Vec<Vec<CurrencyId>> = vec![
		vec![ACA],
	];
}

impl cdp_treasury::Config for Runtime {
	type Event = Event;
	type Currency = Currencies;
	type GetStableCurrencyId = GetStableCurrencyId;
	type AuctionManagerHandler = MockAuctionManager;
	type UpdateOrigin = EnsureSignedBy<One, AccountId>;
	type DEX = DEXModule;
	type Swap = SpecificJointsSwap<DEXModule, AlternativeSwapPathJointList>;
	type MaxAuctionsCount = ConstU32<10_000>;
	type PalletId = CDPTreasuryPalletId;
	type TreasuryAccount = TreasuryAccount;
	type WeightInfo = ();
	type StableAsset = MockStableAsset<CurrencyId, Balance, AccountId, BlockNumber>;
}

parameter_types! {
	pub const DEXPalletId: PalletId = PalletId(*b"aca/dexm");
	pub const GetExchangeFee: (u32, u32) = (0, 100);
	pub EnabledTradingPairs: Vec<TradingPair> = vec![
		TradingPair::from_currency_ids(AUSD, BTC).unwrap(),
		TradingPair::from_currency_ids(AUSD, DOT).unwrap(),
		TradingPair::from_currency_ids(ACA, BTC).unwrap(),
		TradingPair::from_currency_ids(ACA, DOT).unwrap(),
		TradingPair::from_currency_ids(ACA, AUSD).unwrap(),
		TradingPair::from_currency_ids(DOT, BTC).unwrap(),
	];
}

impl dex::Config for Runtime {
	type Event = Event;
	type Currency = Currencies;
	type GetExchangeFee = GetExchangeFee;
	type TradingPathLimit = ConstU32<4>;
	type PalletId = DEXPalletId;
	type Erc20InfoMapping = ();
	type DEXIncentives = ();
	type WeightInfo = ();
	type ListingOrigin = EnsureSignedBy<One, AccountId>;
	type ExtendedProvisioningBlocks = ConstU64<0>;
	type OnLiquidityPoolUpdated = ();
}

impl pallet_timestamp::Config for Runtime {
	type Moment = Moment;
	type OnTimestampSet = ();
	type MinimumPeriod = ConstU64<1_000>;
	type WeightInfo = ();
}

impl evm_accounts::Config for Runtime {
	type Event = Event;
	type Currency = PalletBalances;
	type ChainId = ();
	type AddressMapping = evm_accounts::EvmAddressMapping<Runtime>;
	type TransferAll = Currencies;
	type WeightInfo = ();
}

thread_local! {
	static IS_SHUTDOWN: RefCell<bool> = RefCell::new(false);
}

pub fn mock_shutdown() {
	IS_SHUTDOWN.with(|v| *v.borrow_mut() = true)
}

pub fn liquidation_contract_addr() -> EvmAddress {
	EvmAddress::from_str(&"0x1000000000000000000000000000000000000000").unwrap()
}

pub struct MockEmergencyShutdown;
impl EmergencyShutdown for MockEmergencyShutdown {
	fn is_shutdown() -> bool {
		IS_SHUTDOWN.with(|v| *v.borrow_mut())
	}
}

thread_local! {
	static LIQUIDATED: RefCell<(EvmAddress, EvmAddress, Balance, Balance)> = RefCell::new((EvmAddress::default(), EvmAddress::default(), 0, 0));
	static TRANSFERRED: RefCell<(EvmAddress, Balance)> = RefCell::new((EvmAddress::default(), 0));
	static REFUNDED: RefCell<(EvmAddress, Balance)> = RefCell::new((EvmAddress::default(), 0));
	static LIQUIDATION_RESULT: RefCell<DispatchResult> = RefCell::new(Err(Error::<Runtime>::LiquidationFailed.into()));
	static REPAYMENT: RefCell<Option<Balance>> = RefCell::new(None);
}

pub struct MockLiquidationEvmBridge;
impl MockLiquidationEvmBridge {
	pub fn liquidated() -> (EvmAddress, EvmAddress, Balance, Balance) {
		LIQUIDATED.with(|v| v.borrow().clone())
	}
	pub fn transferred() -> (EvmAddress, Balance) {
		TRANSFERRED.with(|v| v.borrow().clone())
	}
	pub fn refunded() -> (EvmAddress, Balance) {
		REFUNDED.with(|v| v.borrow().clone())
	}
	pub fn reset() {
		LIQUIDATION_RESULT.with(|v| *v.borrow_mut() = Err(Error::<Runtime>::LiquidationFailed.into()));
		REPAYMENT.with(|v| *v.borrow_mut() = None);
	}
	pub fn set_liquidation_result(r: DispatchResult) {
		LIQUIDATION_RESULT.with(|v| *v.borrow_mut() = r);
	}
	pub fn set_repayment(repayment: Balance) {
		REPAYMENT.with(|v| *v.borrow_mut() = Some(repayment));
	}
}
<<<<<<< HEAD
impl LiquidationEvmBridgeT for MockLiquidationEvmBridge {
=======
impl LiquidationEvmBridge for MockLiquidationEvmBridge {
>>>>>>> c9e18206
	fn liquidate(
		_context: InvokeContext,
		collateral: EvmAddress,
		repay_dest: EvmAddress,
		amount: Balance,
		min_repayment: Balance,
	) -> DispatchResult {
		let result = LIQUIDATION_RESULT.with(|v| v.borrow().clone());
		if result.is_ok() {
			let repayment = if let Some(r) = REPAYMENT.with(|v| v.borrow().clone()) {
				r
			} else {
				min_repayment
			};
<<<<<<< HEAD
			let _ = Currencies::deposit(
				GetStableCurrencyId::get(),
				&evm_accounts::EvmAddressMapping::<Runtime>::get_account_id(&repay_dest),
				repayment,
			);
=======
			let _ = Currencies::deposit(GetStableCurrencyId::get(), &CDPEngineModule::account_id(), repayment);
>>>>>>> c9e18206
		}
		LIQUIDATED.with(|v| *v.borrow_mut() = (collateral, repay_dest, amount, min_repayment));
		result
	}
	fn on_collateral_transfer(_context: InvokeContext, collateral: EvmAddress, amount: Balance) {
		TRANSFERRED.with(|v| *v.borrow_mut() = (collateral, amount));
	}
	fn on_repayment_refund(_context: InvokeContext, collateral: EvmAddress, repayment: Balance) {
		REFUNDED.with(|v| *v.borrow_mut() = (collateral, repayment));
	}
}

ord_parameter_types! {
	pub const One: AccountId = ALICE;
}

parameter_type_with_key! {
	pub MinimumCollateralAmount: |_currency_id: CurrencyId| -> Balance {
		10
	};
}

parameter_types! {
	pub DefaultLiquidationRatio: Ratio = Ratio::saturating_from_rational(3, 2);
	pub DefaultDebitExchangeRate: ExchangeRate = ExchangeRate::saturating_from_rational(1, 10);
	pub DefaultLiquidationPenalty: Rate = Rate::saturating_from_rational(10, 100);
	pub MaxSwapSlippageCompareToOracle: Ratio = Ratio::saturating_from_rational(50, 100);
	pub MaxLiquidationContractSlippage: Ratio = Ratio::saturating_from_rational(80, 100);
	pub const CDPEnginePalletId: PalletId = PalletId(*b"aca/cdpe");
<<<<<<< HEAD
}

impl module_fees::Config for Runtime {
	type Event = Event;
	type UpdateOrigin = EnsureRoot<AccountId>;
	type Currency = PalletBalances;
	type Currencies = Currencies;
	type NativeCurrencyId = GetNativeCurrencyId;
	type AllocationPeriod = ConstU64<10>;
	type DEX = ();
	type DexSwapJointList = AlternativeSwapPathJointList;
	type WeightInfo = ();
=======
>>>>>>> c9e18206
}

impl Config for Runtime {
	type Event = Event;
	type PriceSource = MockPriceSource;
	type DefaultLiquidationRatio = DefaultLiquidationRatio;
	type DefaultDebitExchangeRate = DefaultDebitExchangeRate;
	type DefaultLiquidationPenalty = DefaultLiquidationPenalty;
	type MinimumDebitValue = ConstU128<2>;
	type MinimumCollateralAmount = MinimumCollateralAmount;
	type GetStableCurrencyId = GetStableCurrencyId;
	type CDPTreasury = CDPTreasuryModule;
	type UpdateOrigin = EnsureSignedBy<One, AccountId>;
	type MaxSwapSlippageCompareToOracle = MaxSwapSlippageCompareToOracle;
	type UnsignedPriority = ConstU64<1048576>; // 1 << 20
	type EmergencyShutdown = MockEmergencyShutdown;
	type UnixTime = Timestamp;
	type Currency = Currencies;
	type DEX = DEXModule;
<<<<<<< HEAD
=======
	type LiquidationContractsUpdateOrigin = EnsureSignedBy<One, AccountId>;
>>>>>>> c9e18206
	type MaxLiquidationContractSlippage = MaxLiquidationContractSlippage;
	type MaxLiquidationContracts = ConstU32<10>;
	type LiquidationEvmBridge = MockLiquidationEvmBridge;
	type PalletId = CDPEnginePalletId;
	type EvmAddressMapping = evm_accounts::EvmAddressMapping<Runtime>;
	type Swap = SpecificJointsSwap<DEXModule, AlternativeSwapPathJointList>;
	type OnFeeDeposit = Fees;
	type OnLiquidationSuccess = OnLiquidationSuccessHandler<Runtime>;
	type WeightInfo = ();
}

type UncheckedExtrinsic = frame_system::mocking::MockUncheckedExtrinsic<Runtime>;
type Block = frame_system::mocking::MockBlock<Runtime>;

construct_runtime!(
	pub enum Runtime where
		Block = Block,
		NodeBlock = Block,
		UncheckedExtrinsic = UncheckedExtrinsic,
	{
<<<<<<< HEAD
		System: frame_system,
		CDPEngineModule: cdp_engine,
		CDPTreasuryModule: cdp_treasury,
		Currencies: orml_currencies,
		Tokens: orml_tokens,
		LoansModule: loans,
		PalletBalances: pallet_balances,
		DEXModule: dex,
		Timestamp: pallet_timestamp,
		Fees: module_fees,
		EvmAccounts: evm_accounts,
=======
		System: frame_system::{Pallet, Call, Storage, Config, Event<T>},
		CDPEngineModule: cdp_engine::{Pallet, Storage, Call, Event<T>, Config, ValidateUnsigned},
		CDPTreasuryModule: cdp_treasury::{Pallet, Storage, Call, Config, Event<T>},
		Currencies: orml_currencies::{Pallet, Call},
		Tokens: orml_tokens::{Pallet, Storage, Event<T>, Config<T>},
		LoansModule: loans::{Pallet, Storage, Call, Event<T>},
		PalletBalances: pallet_balances::{Pallet, Call, Storage, Event<T>},
		DEXModule: dex::{Pallet, Storage, Call, Event<T>, Config<T>},
		Timestamp: pallet_timestamp::{Pallet, Call, Storage, Inherent},
		EvmAccounts: evm_accounts::{Pallet, Call, Storage, Event<T>},
>>>>>>> c9e18206
	}
);

/// An extrinsic type used for tests.
pub type Extrinsic = TestXt<Call, ()>;

impl<LocalCall> SendTransactionTypes<LocalCall> for Runtime
where
	Call: From<LocalCall>,
{
	type OverarchingCall = Call;
	type Extrinsic = Extrinsic;
}

pub struct ExtBuilder {
	balances: Vec<(AccountId, CurrencyId, Balance)>,
}

impl Default for ExtBuilder {
	fn default() -> Self {
		Self {
			balances: vec![
				(ALICE, BTC, 1000),
				(BOB, BTC, 1000),
				(CAROL, BTC, 10000),
				(ALICE, DOT, 1000),
				(BOB, DOT, 1000),
				(CAROL, DOT, 10000),
				(CAROL, AUSD, 10000),
			],
		}
	}
}

impl ExtBuilder {
	pub fn build(self) -> sp_io::TestExternalities {
		let mut t = frame_system::GenesisConfig::default()
			.build_storage::<Runtime>()
			.unwrap();

		pallet_balances::GenesisConfig::<Runtime> {
			balances: vec![(CAROL, 10000)],
		}
		.assimilate_storage(&mut t)
		.unwrap();

		orml_tokens::GenesisConfig::<Runtime> {
			balances: self.balances,
		}
		.assimilate_storage(&mut t)
		.unwrap();

		dex::GenesisConfig::<Runtime> {
			initial_listing_trading_pairs: vec![],
			initial_enabled_trading_pairs: EnabledTradingPairs::get(),
			initial_added_liquidity_pools: vec![],
		}
		.assimilate_storage(&mut t)
		.unwrap();

		MockLiquidationEvmBridge::reset();

		t.into()
	}

	pub fn lots_of_accounts() -> Self {
		let mut balances = Vec::new();
		for i in 0..1001u32 {
			balances.push((account_id_from_u32(i), BTC, 1000));
		}
		Self { balances }
	}
}

pub fn account_id_from_u32(num: u32) -> AccountId {
	let mut data = [0u8; 32];
	let index = num.to_le_bytes();
	data[0..4].copy_from_slice(&index[..]);
	AccountId::new(data)
}<|MERGE_RESOLUTION|>--- conflicted
+++ resolved
@@ -183,11 +183,7 @@
 
 pub struct MockAuctionManager;
 impl MockAuctionManager {
-<<<<<<< HEAD
 	pub fn auction() -> Option<(AccountId, CurrencyId, Balance, Balance, Balance)> {
-=======
-	pub fn auction() -> Option<(AccountId, CurrencyId, Balance, Balance)> {
->>>>>>> c9e18206
 		AUCTION.with(|v| {
 			let cloned = v.borrow().clone();
 			cloned
@@ -206,11 +202,7 @@
 		base: Self::Balance,
 		penalty: Self::Balance,
 	) -> DispatchResult {
-<<<<<<< HEAD
 		AUCTION.with(|v| *v.borrow_mut() = Some((refund_recipient.clone(), currency_id, amount, base, penalty)));
-=======
-		AUCTION.with(|v| *v.borrow_mut() = Some((refund_recipient.clone(), currency_id, amount, target)));
->>>>>>> c9e18206
 		Ok(())
 	}
 
@@ -220,13 +212,9 @@
 	}
 
 	fn get_total_target_in_auction() -> Self::Balance {
-<<<<<<< HEAD
 		Self::auction()
 			.map(|auction| auction.3.saturating_add(auction.4))
 			.unwrap_or_default()
-=======
-		Self::auction().map(|auction| auction.3).unwrap_or_default()
->>>>>>> c9e18206
 	}
 
 	fn get_total_collateral_in_auction(_id: Self::CurrencyId) -> Self::Balance {
@@ -350,11 +338,7 @@
 		REPAYMENT.with(|v| *v.borrow_mut() = Some(repayment));
 	}
 }
-<<<<<<< HEAD
-impl LiquidationEvmBridgeT for MockLiquidationEvmBridge {
-=======
 impl LiquidationEvmBridge for MockLiquidationEvmBridge {
->>>>>>> c9e18206
 	fn liquidate(
 		_context: InvokeContext,
 		collateral: EvmAddress,
@@ -369,15 +353,7 @@
 			} else {
 				min_repayment
 			};
-<<<<<<< HEAD
-			let _ = Currencies::deposit(
-				GetStableCurrencyId::get(),
-				&evm_accounts::EvmAddressMapping::<Runtime>::get_account_id(&repay_dest),
-				repayment,
-			);
-=======
 			let _ = Currencies::deposit(GetStableCurrencyId::get(), &CDPEngineModule::account_id(), repayment);
->>>>>>> c9e18206
 		}
 		LIQUIDATED.with(|v| *v.borrow_mut() = (collateral, repay_dest, amount, min_repayment));
 		result
@@ -407,7 +383,6 @@
 	pub MaxSwapSlippageCompareToOracle: Ratio = Ratio::saturating_from_rational(50, 100);
 	pub MaxLiquidationContractSlippage: Ratio = Ratio::saturating_from_rational(80, 100);
 	pub const CDPEnginePalletId: PalletId = PalletId(*b"aca/cdpe");
-<<<<<<< HEAD
 }
 
 impl module_fees::Config for Runtime {
@@ -420,8 +395,6 @@
 	type DEX = ();
 	type DexSwapJointList = AlternativeSwapPathJointList;
 	type WeightInfo = ();
-=======
->>>>>>> c9e18206
 }
 
 impl Config for Runtime {
@@ -441,10 +414,7 @@
 	type UnixTime = Timestamp;
 	type Currency = Currencies;
 	type DEX = DEXModule;
-<<<<<<< HEAD
-=======
 	type LiquidationContractsUpdateOrigin = EnsureSignedBy<One, AccountId>;
->>>>>>> c9e18206
 	type MaxLiquidationContractSlippage = MaxLiquidationContractSlippage;
 	type MaxLiquidationContracts = ConstU32<10>;
 	type LiquidationEvmBridge = MockLiquidationEvmBridge;
@@ -465,19 +435,6 @@
 		NodeBlock = Block,
 		UncheckedExtrinsic = UncheckedExtrinsic,
 	{
-<<<<<<< HEAD
-		System: frame_system,
-		CDPEngineModule: cdp_engine,
-		CDPTreasuryModule: cdp_treasury,
-		Currencies: orml_currencies,
-		Tokens: orml_tokens,
-		LoansModule: loans,
-		PalletBalances: pallet_balances,
-		DEXModule: dex,
-		Timestamp: pallet_timestamp,
-		Fees: module_fees,
-		EvmAccounts: evm_accounts,
-=======
 		System: frame_system::{Pallet, Call, Storage, Config, Event<T>},
 		CDPEngineModule: cdp_engine::{Pallet, Storage, Call, Event<T>, Config, ValidateUnsigned},
 		CDPTreasuryModule: cdp_treasury::{Pallet, Storage, Call, Config, Event<T>},
@@ -488,7 +445,7 @@
 		DEXModule: dex::{Pallet, Storage, Call, Event<T>, Config<T>},
 		Timestamp: pallet_timestamp::{Pallet, Call, Storage, Inherent},
 		EvmAccounts: evm_accounts::{Pallet, Call, Storage, Event<T>},
->>>>>>> c9e18206
+		Fees: module_fees::{Pallet, Call, Storage, Event<T>, Config<T>},
 	}
 );
 
