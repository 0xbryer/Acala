--- conflicted
+++ resolved
@@ -333,15 +333,12 @@
 	type UnixTime = Timestamp;
 	type Currency = Currencies;
 	type DEX = DEXModule;
-<<<<<<< HEAD
 	type MaxLiquidationContractSlippage = MaxLiquidationContractSlippage;
 	type MaxLiquidationContracts = ConstU32<10>;
 	type LiquidationEvmBridge = ();
 	type PalletId = CDPEnginePalletId;
 	type EvmAddressMapping = evm_accounts::EvmAddressMapping<Runtime>;
-=======
 	type Swap = SpecificJointsSwap<DEXModule, AlternativeSwapPathJointList>;
->>>>>>> 0807de94
 	type WeightInfo = ();
 }
 
