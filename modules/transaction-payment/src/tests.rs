--- conflicted
+++ resolved
@@ -578,14 +578,8 @@
 		let surplus = fee_perc.mul_ceil(fee); // 53
 		let fee_amount = fee + surplus; // 263
 
-<<<<<<< HEAD
-		println!("{:?}", Currencies::free_balance(ACA, &ALICE));
-		println!("{:?}", Currencies::free_balance(AUSD, &ALICE));
-
-=======
 		assert_ok!(Currencies::update_balance(Origin::root(), BOB, AUSD, 10000));
 		assert_eq!(0, Currencies::free_balance(ACA, &BOB));
->>>>>>> 8d2a46f5
 		assert_ok!(ChargeTransactionPayment::<Runtime>::from(0).validate(
 			&BOB,
 			&with_fee_currency_call(AUSD),
