// This file is part of Acala.

// Copyright (C) 2020-2022 Acala Foundation.
// SPDX-License-Identifier: GPL-3.0-or-later WITH Classpath-exception-2.0

// This program is free software: you can redistribute it and/or modify
// it under the terms of the GNU General Public License as published by
// the Free Software Foundation, either version 3 of the License, or
// (at your option) any later version.

// This program is distributed in the hope that it will be useful,
// but WITHOUT ANY WARRANTY; without even the implied warranty of
// MERCHANTABILITY or FITNESS FOR A PARTICULAR PURPOSE. See the
// GNU General Public License for more details.

// You should have received a copy of the GNU General Public License
// along with this program. If not, see <https://www.gnu.org/licenses/>.

//! The Dev runtime. This can be compiled with `#[no_std]`, ready for Wasm.

#![cfg_attr(not(feature = "std"), no_std)]
// `construct_runtime!` does a lot of recursion and requires us to increase the limit.
#![recursion_limit = "512"]
#![allow(clippy::unnecessary_mut_passed)]
#![allow(clippy::or_fun_call)]
#![allow(clippy::from_over_into)]
#![allow(clippy::upper_case_acronyms)]

// Make the WASM binary available.
#[cfg(feature = "std")]
include!(concat!(env!("OUT_DIR"), "/wasm_binary.rs"));

use codec::{Decode, DecodeLimit, Encode};
use cumulus_pallet_parachain_system::RelaychainBlockNumberProvider;
use frame_support::pallet_prelude::InvalidTransaction;
pub use frame_support::{
	construct_runtime, log, parameter_types,
	traits::{
		ConstBool, ConstU128, ConstU16, ConstU32, Contains, ContainsLengthBound, Currency as PalletCurrency,
		EnsureOrigin, EqualPrivilegeOnly, Everything, Get, Imbalance, InstanceFilter, IsSubType, IsType,
		KeyOwnerProofSystem, LockIdentifier, Nothing, OnRuntimeUpgrade, OnUnbalanced, Randomness, SortedMembers,
		U128CurrencyToVote, WithdrawReasons,
	},
	weights::{
		constants::{BlockExecutionWeight, RocksDbWeight, WEIGHT_PER_SECOND},
		DispatchClass, IdentityFee, Weight,
	},
	PalletId, RuntimeDebug, StorageValue,
};
use frame_system::{EnsureRoot, RawOrigin};
use hex_literal::hex;
use module_asset_registry::{AssetIdMaps, EvmErc20InfoMapping, FixedRateOfForeignAsset};
use module_cdp_engine::CollateralCurrencyIds;
use module_currencies::{BasicCurrencyAdapter, Currency};
use module_evm::{runner::RunnerExtended, CallInfo, CreateInfo, EvmChainId, EvmTask};
use module_evm_accounts::EvmAddressMapping;
use module_relaychain::RelayChainCallBuilder;
use module_support::{AssetIdMapping, DispatchableTask, ExchangeRateProvider};
use module_transaction_payment::{TargetedFeeAdjustment, TransactionFeePoolTrader};
use scale_info::TypeInfo;

use orml_tokens::CurrencyAdapter;
use orml_traits::{
	create_median_value_data_provider, parameter_type_with_key, DataFeeder, DataProviderExtended, GetByKey,
};
use pallet_transaction_payment::{FeeDetails, RuntimeDispatchInfo};
use primitives::{
	define_combined_task,
	evm::{AccessListItem, EthereumTransactionMessage},
	task::TaskResult,
	unchecked_extrinsic::AcalaUncheckedExtrinsic,
};
use sp_api::impl_runtime_apis;
use sp_consensus_aura::sr25519::AuthorityId as AuraId;
use sp_core::{crypto::KeyTypeId, OpaqueMetadata, H160};
use sp_runtime::{
	create_runtime_str, generic, impl_opaque_keys,
	traits::{
		AccountIdConversion, BadOrigin, BlakeTwo256, Block as BlockT, Convert, SaturatedConversion, StaticLookup,
		Verify,
	},
	transaction_validity::{TransactionSource, TransactionValidity},
	ApplyExtrinsicResult, DispatchResult, FixedPointNumber,
};
use sp_std::prelude::*;

#[cfg(feature = "std")]
use sp_version::NativeVersion;
use sp_version::RuntimeVersion;

pub use pallet_timestamp::Call as TimestampCall;
#[cfg(any(feature = "std", test))]
pub use sp_runtime::BuildStorage;
pub use sp_runtime::{Perbill, Percent, Permill, Perquintill};

pub use authority::AuthorityConfigImpl;
pub use constants::{fee::*, time::*};
pub use primitives::{
	currency::AssetIds,
	evm::{BlockLimits, EstimateResourcesRequest},
	AccountId, AccountIndex, Address, Amount, AuctionId, AuthoritysOriginId, Balance, BlockNumber, CurrencyId,
	DataProviderId, EraIndex, Hash, Lease, Moment, Multiplier, Nonce, ReserveIdentifier, Share, Signature, TokenSymbol,
	TradingPair,
};
pub use runtime_common::{
	calculate_asset_ratio, cent, dollar, microcent, millicent, AcalaDropAssets, AllPrecompiles,
	EnsureRootOrAllGeneralCouncil, EnsureRootOrAllTechnicalCommittee, EnsureRootOrHalfFinancialCouncil,
	EnsureRootOrHalfGeneralCouncil, EnsureRootOrHalfHomaCouncil, EnsureRootOrOneGeneralCouncil,
	EnsureRootOrOneThirdsTechnicalCommittee, EnsureRootOrThreeFourthsGeneralCouncil,
	EnsureRootOrTwoThirdsGeneralCouncil, EnsureRootOrTwoThirdsTechnicalCommittee, ExchangeRate,
	ExistentialDepositsTimesOneHundred, FinancialCouncilInstance, FinancialCouncilMembershipInstance, GasToWeight,
	GeneralCouncilInstance, GeneralCouncilMembershipInstance, HomaCouncilInstance, HomaCouncilMembershipInstance,
	MaxTipsOfPriority, OffchainSolutionWeightLimit, OperationalFeeMultiplier, OperatorMembershipInstanceAcala, Price,
	ProxyType, Rate, Ratio, RuntimeBlockLength, RuntimeBlockWeights, SystemContractsFilter, TechnicalCommitteeInstance,
	TechnicalCommitteeMembershipInstance, TimeStampedPrice, TipPerWeightStep, ACA, AUSD, DOT, KSM, LDOT, RENBTC,
};
pub use xcm::latest::prelude::*;

/// Import the stable_asset pallet.
pub use nutsfinance_stable_asset;

mod authority;
mod benchmarking;
pub mod constants;
/// Weights for pallets used in the runtime.
mod weights;
pub mod xcm_config;

/// This runtime version.
#[sp_version::runtime_version]
pub const VERSION: RuntimeVersion = RuntimeVersion {
	spec_name: create_runtime_str!("mandala"),
	impl_name: create_runtime_str!("mandala"),
	authoring_version: 1,
	spec_version: 2064,
	impl_version: 0,
	apis: RUNTIME_API_VERSIONS,
	transaction_version: 1,
	state_version: 0,
};

/// The version infromation used to identify this runtime when compiled
/// natively.
#[cfg(feature = "std")]
pub fn native_version() -> NativeVersion {
	NativeVersion {
		runtime_version: VERSION,
		can_author_with: Default::default(),
	}
}

impl_opaque_keys! {
	pub struct SessionKeys {
		pub aura: Aura,
	}
}

// Pallet accounts of runtime
parameter_types! {
	pub const TreasuryPalletId: PalletId = PalletId(*b"aca/trsy");
	pub const LoansPalletId: PalletId = PalletId(*b"aca/loan");
	pub const DEXPalletId: PalletId = PalletId(*b"aca/dexm");
	pub const CDPTreasuryPalletId: PalletId = PalletId(*b"aca/cdpt");
	pub const CDPEnginePalletId: PalletId = PalletId(*b"aca/cdpe");
	pub const HonzonTreasuryPalletId: PalletId = PalletId(*b"aca/hztr");
	pub const HomaPalletId: PalletId = PalletId(*b"aca/homa");
	pub const HomaTreasuryPalletId: PalletId = PalletId(*b"aca/hmtr");
	pub const IncentivesPalletId: PalletId = PalletId(*b"aca/inct");
	pub const CollatorPotId: PalletId = PalletId(*b"aca/cpot");
	// Treasury reserve
	pub const TreasuryReservePalletId: PalletId = PalletId(*b"aca/reve");
	pub const PhragmenElectionPalletId: LockIdentifier = *b"aca/phre";
	pub const NftPalletId: PalletId = PalletId(*b"aca/aNFT");
	pub const NomineesElectionId: LockIdentifier = *b"aca/nome";
	pub UnreleasedNativeVaultAccountId: AccountId = PalletId(*b"aca/urls").into_account();
	// This Pallet is only used to payment fee pool, it's not added to whitelist by design.
	// because transaction payment pallet will ensure the accounts always have enough ED.
	pub const TransactionPaymentPalletId: PalletId = PalletId(*b"aca/fees");
	// Ecosystem modules
	pub const StarportPalletId: PalletId = PalletId(*b"aca/stpt");
	pub const StableAssetPalletId: PalletId = PalletId(*b"nuts/sta");
	// lock identifier for earning module
	pub const EarningLockIdentifier: LockIdentifier = *b"aca/earn";
}

pub fn get_all_module_accounts() -> Vec<AccountId> {
	vec![
		TreasuryPalletId::get().into_account(),
		LoansPalletId::get().into_account(),
		DEXPalletId::get().into_account(),
		CDPTreasuryPalletId::get().into_account(),
		HonzonTreasuryPalletId::get().into_account(),
		HomaTreasuryPalletId::get().into_account(),
		IncentivesPalletId::get().into_account(),
		TreasuryReservePalletId::get().into_account(),
		CollatorPotId::get().into_account(),
		StarportPalletId::get().into_account(),
		UnreleasedNativeVaultAccountId::get(),
		StableAssetPalletId::get().into_account(),
	]
}

parameter_types! {
	pub const BlockHashCount: BlockNumber = HOURS; // mortal tx can be valid up to 1 hour after signing
	pub const Version: RuntimeVersion = VERSION;
	pub const SS58Prefix: u8 = 42; // Ss58AddressFormat::SubstrateAccount
}

pub struct BaseCallFilter;
impl Contains<Call> for BaseCallFilter {
	fn contains(call: &Call) -> bool {
		!module_transaction_pause::PausedTransactionFilter::<Runtime>::contains(call)
			&& !matches!(call, Call::Democracy(pallet_democracy::Call::propose { .. }),)
	}
}

impl frame_system::Config for Runtime {
	type AccountId = AccountId;
	type Call = Call;
	type Lookup = (Indices, EvmAccounts);
	type Index = Nonce;
	type BlockNumber = BlockNumber;
	type Hash = Hash;
	type Hashing = BlakeTwo256;
	type Header = generic::Header<BlockNumber, BlakeTwo256>;
	type Event = Event;
	type Origin = Origin;
	type BlockHashCount = BlockHashCount;
	type BlockWeights = RuntimeBlockWeights;
	type BlockLength = RuntimeBlockLength;
	type Version = Version;
	type PalletInfo = PalletInfo;
	type AccountData = pallet_balances::AccountData<Balance>;
	type OnNewAccount = ();
	type OnKilledAccount = (
		module_evm::CallKillAccount<Runtime>,
		module_evm_accounts::CallKillAccount<Runtime>,
	);
	type DbWeight = RocksDbWeight;
	type BaseCallFilter = BaseCallFilter;
	type SystemWeightInfo = ();
	type SS58Prefix = SS58Prefix;
	type OnSetCode = cumulus_pallet_parachain_system::ParachainSetCode<Self>;
	type MaxConsumers = ConstU32<16>;
}

impl pallet_aura::Config for Runtime {
	type AuthorityId = AuraId;
	type DisabledValidators = ();
	type MaxAuthorities = ConstU32<32>;
}

impl pallet_authorship::Config for Runtime {
	type FindAuthor = pallet_session::FindAccountFromAuthorIndex<Self, Aura>;
	type UncleGenerations = ConstU32<0>;
	type FilterUncle = ();
	type EventHandler = CollatorSelection;
}

parameter_types! {
	pub const DisabledValidatorsThreshold: Perbill = Perbill::from_percent(33);
	pub const SessionDuration: BlockNumber = DAYS; // used in SessionManagerConfig of genesis
}

impl pallet_session::Config for Runtime {
	type Event = Event;
	type ValidatorId = <Self as frame_system::Config>::AccountId;
	// we don't have stash and controller, thus we don't need the convert as well.
	type ValidatorIdOf = module_collator_selection::IdentityCollator;
	type ShouldEndSession = SessionManager;
	type NextSessionRotation = SessionManager;
	type SessionManager = CollatorSelection;
	// Essentially just Aura, but lets be pedantic.
	type SessionHandler = <SessionKeys as sp_runtime::traits::OpaqueKeys>::KeyTypeIdProviders;
	type Keys = SessionKeys;
	type WeightInfo = ();
}

parameter_types! {
	pub const CollatorKickThreshold: Permill = Permill::from_percent(50);
	// Ensure that can create the author(`ExistentialDeposit`) with dev mode.
	pub MinRewardDistributeAmount: Balance = NativeTokenExistentialDeposit::get();
}

impl module_collator_selection::Config for Runtime {
	type Event = Event;
	type Currency = Balances;
	type ValidatorSet = Session;
	type UpdateOrigin = EnsureRootOrHalfGeneralCouncil;
	type PotId = CollatorPotId;
	type MinCandidates = ConstU32<5>;
	type MaxCandidates = ConstU32<200>;
	type MaxInvulnerables = ConstU32<50>;
	type KickPenaltySessionLength = ConstU32<8>;
	type CollatorKickThreshold = CollatorKickThreshold;
	type MinRewardDistributeAmount = MinRewardDistributeAmount;
	type WeightInfo = weights::module_collator_selection::WeightInfo<Runtime>;
}

parameter_types! {
	pub IndexDeposit: Balance = dollar(ACA);
}

impl pallet_indices::Config for Runtime {
	type AccountIndex = AccountIndex;
	type Event = Event;
	type Currency = Balances;
	type Deposit = IndexDeposit;
	type WeightInfo = ();
}

parameter_types! {
	pub const MinimumPeriod: u64 = SLOT_DURATION / 2;
}

impl pallet_timestamp::Config for Runtime {
	/// A timestamp: milliseconds since the unix epoch.
	type Moment = Moment;
	type OnTimestampSet = ();
	// type OnTimestampSet = Babe;
	type MinimumPeriod = MinimumPeriod;
	type WeightInfo = ();
}

parameter_types! {
	pub const MaxReserves: u32 = ReserveIdentifier::Count as u32;
	pub NativeTokenExistentialDeposit: Balance = 10 * cent(ACA);
	// For weight estimation, we assume that the most locks on an individual account will be 50.
	// This number may need to be adjusted in the future if this assumption no longer holds true.
	pub const MaxLocks: u32 = 50;
}

impl pallet_balances::Config for Runtime {
	type Balance = Balance;
	type DustRemoval = Treasury;
	type Event = Event;
	type ExistentialDeposit = NativeTokenExistentialDeposit;
	type AccountStore = frame_system::Pallet<Runtime>;
	type MaxLocks = MaxLocks;
	type MaxReserves = MaxReserves;
	type ReserveIdentifier = ReserveIdentifier;
	type WeightInfo = ();
}

parameter_types! {
	pub TransactionByteFee: Balance = 10 * millicent(ACA);
	pub const TargetBlockFullness: Perquintill = Perquintill::from_percent(25);
	pub AdjustmentVariable: Multiplier = Multiplier::saturating_from_rational(1, 100_000);
	pub MinimumMultiplier: Multiplier = Multiplier::saturating_from_rational(1, 1_000_000_000u128);
}

impl pallet_sudo::Config for Runtime {
	type Event = Event;
	type Call = Call;
}

parameter_types! {
	pub const GeneralCouncilMotionDuration: BlockNumber = 7 * DAYS;
	pub const CouncilDefaultMaxProposals: u32 = 100;
	pub const CouncilDefaultMaxMembers: u32 = 100;
}

impl pallet_collective::Config<GeneralCouncilInstance> for Runtime {
	type Origin = Origin;
	type Proposal = Call;
	type Event = Event;
	type MotionDuration = GeneralCouncilMotionDuration;
	type MaxProposals = CouncilDefaultMaxProposals;
	type MaxMembers = CouncilDefaultMaxMembers;
	type DefaultVote = pallet_collective::PrimeDefaultVote;
	type WeightInfo = ();
}

impl pallet_membership::Config<GeneralCouncilMembershipInstance> for Runtime {
	type Event = Event;
	type AddOrigin = EnsureRootOrThreeFourthsGeneralCouncil;
	type RemoveOrigin = EnsureRootOrThreeFourthsGeneralCouncil;
	type SwapOrigin = EnsureRootOrThreeFourthsGeneralCouncil;
	type ResetOrigin = EnsureRootOrThreeFourthsGeneralCouncil;
	type PrimeOrigin = EnsureRootOrThreeFourthsGeneralCouncil;
	type MembershipInitialized = GeneralCouncil;
	type MembershipChanged = GeneralCouncil;
	type MaxMembers = CouncilDefaultMaxMembers;
	type WeightInfo = ();
}

parameter_types! {
	pub const FinancialCouncilMotionDuration: BlockNumber = 7 * DAYS;
}

impl pallet_collective::Config<FinancialCouncilInstance> for Runtime {
	type Origin = Origin;
	type Proposal = Call;
	type Event = Event;
	type MotionDuration = FinancialCouncilMotionDuration;
	type MaxProposals = CouncilDefaultMaxProposals;
	type MaxMembers = CouncilDefaultMaxMembers;
	type DefaultVote = pallet_collective::PrimeDefaultVote;
	type WeightInfo = ();
}

impl pallet_membership::Config<FinancialCouncilMembershipInstance> for Runtime {
	type Event = Event;
	type AddOrigin = EnsureRootOrTwoThirdsGeneralCouncil;
	type RemoveOrigin = EnsureRootOrTwoThirdsGeneralCouncil;
	type SwapOrigin = EnsureRootOrTwoThirdsGeneralCouncil;
	type ResetOrigin = EnsureRootOrTwoThirdsGeneralCouncil;
	type PrimeOrigin = EnsureRootOrTwoThirdsGeneralCouncil;
	type MembershipInitialized = FinancialCouncil;
	type MembershipChanged = FinancialCouncil;
	type MaxMembers = CouncilDefaultMaxMembers;
	type WeightInfo = ();
}

parameter_types! {
	pub const HomaCouncilMotionDuration: BlockNumber = 7 * DAYS;
}

impl pallet_collective::Config<HomaCouncilInstance> for Runtime {
	type Origin = Origin;
	type Proposal = Call;
	type Event = Event;
	type MotionDuration = HomaCouncilMotionDuration;
	type MaxProposals = CouncilDefaultMaxProposals;
	type MaxMembers = CouncilDefaultMaxMembers;
	type DefaultVote = pallet_collective::PrimeDefaultVote;
	type WeightInfo = ();
}

impl pallet_membership::Config<HomaCouncilMembershipInstance> for Runtime {
	type Event = Event;
	type AddOrigin = EnsureRootOrTwoThirdsGeneralCouncil;
	type RemoveOrigin = EnsureRootOrTwoThirdsGeneralCouncil;
	type SwapOrigin = EnsureRootOrTwoThirdsGeneralCouncil;
	type ResetOrigin = EnsureRootOrTwoThirdsGeneralCouncil;
	type PrimeOrigin = EnsureRootOrTwoThirdsGeneralCouncil;
	type MembershipInitialized = HomaCouncil;
	type MembershipChanged = HomaCouncil;
	type MaxMembers = CouncilDefaultMaxMembers;
	type WeightInfo = ();
}

parameter_types! {
	pub const TechnicalCommitteeMotionDuration: BlockNumber = 7 * DAYS;
}

impl pallet_collective::Config<TechnicalCommitteeInstance> for Runtime {
	type Origin = Origin;
	type Proposal = Call;
	type Event = Event;
	type MotionDuration = TechnicalCommitteeMotionDuration;
	type MaxProposals = CouncilDefaultMaxProposals;
	type MaxMembers = CouncilDefaultMaxMembers;
	type DefaultVote = pallet_collective::PrimeDefaultVote;
	type WeightInfo = ();
}

impl pallet_membership::Config<TechnicalCommitteeMembershipInstance> for Runtime {
	type Event = Event;
	type AddOrigin = EnsureRootOrTwoThirdsGeneralCouncil;
	type RemoveOrigin = EnsureRootOrTwoThirdsGeneralCouncil;
	type SwapOrigin = EnsureRootOrTwoThirdsGeneralCouncil;
	type ResetOrigin = EnsureRootOrTwoThirdsGeneralCouncil;
	type PrimeOrigin = EnsureRootOrTwoThirdsGeneralCouncil;
	type MembershipInitialized = TechnicalCommittee;
	type MembershipChanged = TechnicalCommittee;
	type MaxMembers = CouncilDefaultMaxMembers;
	type WeightInfo = ();
}

impl pallet_membership::Config<OperatorMembershipInstanceAcala> for Runtime {
	type Event = Event;
	type AddOrigin = EnsureRootOrTwoThirdsGeneralCouncil;
	type RemoveOrigin = EnsureRootOrTwoThirdsGeneralCouncil;
	type SwapOrigin = EnsureRootOrTwoThirdsGeneralCouncil;
	type ResetOrigin = EnsureRootOrTwoThirdsGeneralCouncil;
	type PrimeOrigin = EnsureRootOrTwoThirdsGeneralCouncil;
	type MembershipInitialized = ();
	type MembershipChanged = AcalaOracle;
	type MaxMembers = ConstU32<50>;
	type WeightInfo = ();
}

impl pallet_utility::Config for Runtime {
	type Event = Event;
	type Call = Call;
	type PalletsOrigin = OriginCaller;
	type WeightInfo = ();
}

parameter_types! {
	pub MultisigDepositBase: Balance = 500 * millicent(ACA);
	pub MultisigDepositFactor: Balance = 100 * millicent(ACA);
}

impl pallet_multisig::Config for Runtime {
	type Event = Event;
	type Call = Call;
	type Currency = Balances;
	type DepositBase = MultisigDepositBase;
	type DepositFactor = MultisigDepositFactor;
	type MaxSignatories = ConstU16<100>;
	type WeightInfo = ();
}

pub struct GeneralCouncilProvider;
impl SortedMembers<AccountId> for GeneralCouncilProvider {
	fn sorted_members() -> Vec<AccountId> {
		GeneralCouncil::members()
	}

	#[cfg(feature = "runtime-benchmarks")]
	fn add(_: &AccountId) {
		todo!()
	}
}

impl ContainsLengthBound for GeneralCouncilProvider {
	fn max_len() -> usize {
		100
	}
	fn min_len() -> usize {
		0
	}
}

parameter_types! {
	pub const ProposalBond: Permill = Permill::from_percent(5);
	pub ProposalBondMinimum: Balance = dollar(ACA);
	pub ProposalBondMaximum: Balance = 5 * dollar(ACA);
	pub const SpendPeriod: BlockNumber = DAYS;
	pub const Burn: Permill = Permill::from_percent(0);
	pub const TipCountdown: BlockNumber = DAYS;
	pub const TipFindersFee: Percent = Percent::from_percent(10);
	pub TipReportDepositBase: Balance = dollar(ACA);
	pub const SevenDays: BlockNumber = 7 * DAYS;
	pub const ZeroDay: BlockNumber = 0;
	pub const OneDay: BlockNumber = DAYS;
	pub BountyDepositBase: Balance = dollar(ACA);
	pub const BountyDepositPayoutDelay: BlockNumber = DAYS;
	pub const BountyUpdatePeriod: BlockNumber = 14 * DAYS;
	pub const CuratorDepositMultiplier: Permill = Permill::from_percent(50);
	pub CuratorDepositMin: Balance = dollar(ACA);
	pub CuratorDepositMax: Balance = 100 * dollar(ACA);
	pub BountyValueMinimum: Balance = 5 * dollar(ACA);
	pub DataDepositPerByte: Balance = cent(ACA);
	pub const MaximumReasonLength: u32 = 16384;
	pub const MaxApprovals: u32 = 100;
}

impl pallet_treasury::Config for Runtime {
	type PalletId = TreasuryPalletId;
	type Currency = Balances;
	type ApproveOrigin = EnsureRootOrHalfGeneralCouncil;
	type RejectOrigin = EnsureRootOrHalfGeneralCouncil;
	type Event = Event;
	type OnSlash = ();
	type ProposalBond = ProposalBond;
	type ProposalBondMinimum = ProposalBondMinimum;
	type ProposalBondMaximum = ProposalBondMaximum;
	type SpendPeriod = SpendPeriod;
	type Burn = Burn;
	type BurnDestination = ();
	type SpendFunds = Bounties;
	type WeightInfo = ();
	type MaxApprovals = MaxApprovals;
}

impl pallet_bounties::Config for Runtime {
	type Event = Event;
	type BountyDepositBase = BountyDepositBase;
	type BountyDepositPayoutDelay = BountyDepositPayoutDelay;
	type BountyUpdatePeriod = BountyUpdatePeriod;
	type BountyValueMinimum = BountyValueMinimum;
	type CuratorDepositMultiplier = CuratorDepositMultiplier;
	type CuratorDepositMin = CuratorDepositMin;
	type CuratorDepositMax = CuratorDepositMax;
	type DataDepositPerByte = DataDepositPerByte;
	type MaximumReasonLength = MaximumReasonLength;
	type WeightInfo = ();
	type ChildBountyManager = ();
}

impl pallet_tips::Config for Runtime {
	type Event = Event;
	type DataDepositPerByte = DataDepositPerByte;
	type MaximumReasonLength = MaximumReasonLength;
	type Tippers = GeneralCouncilProvider;
	type TipCountdown = TipCountdown;
	type TipFindersFee = TipFindersFee;
	type TipReportDepositBase = TipReportDepositBase;
	type WeightInfo = ();
}

parameter_types! {
	pub ConfigDepositBase: Balance = 10 * cent(ACA);
	pub FriendDepositFactor: Balance = cent(ACA);
	pub RecoveryDeposit: Balance = 10 * cent(ACA);
}

impl pallet_recovery::Config for Runtime {
	type Event = Event;
	type Call = Call;
	type Currency = Balances;
	type ConfigDepositBase = ConfigDepositBase;
	type FriendDepositFactor = FriendDepositFactor;
	type MaxFriends = ConstU32<9>;
	type RecoveryDeposit = RecoveryDeposit;
}

parameter_types! {
	pub const LaunchPeriod: BlockNumber = 2 * HOURS;
	pub const VotingPeriod: BlockNumber = HOURS;
	pub const FastTrackVotingPeriod: BlockNumber = HOURS;
	pub MinimumDeposit: Balance = 100 * cent(ACA);
	pub const EnactmentPeriod: BlockNumber = MINUTES;
	pub const CooloffPeriod: BlockNumber = MINUTES;
}

impl pallet_democracy::Config for Runtime {
	type Proposal = Call;
	type Event = Event;
	type Currency = Balances;
	type EnactmentPeriod = EnactmentPeriod;
	type LaunchPeriod = LaunchPeriod;
	type VotingPeriod = VotingPeriod;
	type VoteLockingPeriod = EnactmentPeriod; // Same as EnactmentPeriod
	type MinimumDeposit = MinimumDeposit;
	/// A straight majority of the council can decide what their next motion is.
	type ExternalOrigin = EnsureRootOrHalfGeneralCouncil;
	/// A majority can have the next scheduled referendum be a straight majority-carries vote.
	type ExternalMajorityOrigin = EnsureRootOrHalfGeneralCouncil;
	/// A unanimous council can have the next scheduled referendum be a straight default-carries
	/// (NTB) vote.
	type ExternalDefaultOrigin = EnsureRootOrAllGeneralCouncil;
	/// Two thirds of the technical committee can have an ExternalMajority/ExternalDefault vote
	/// be tabled immediately and with a shorter voting/enactment period.
	type FastTrackOrigin = EnsureRootOrTwoThirdsTechnicalCommittee;
	type InstantOrigin = EnsureRootOrAllTechnicalCommittee;
	type InstantAllowed = ConstBool<true>;
	type FastTrackVotingPeriod = FastTrackVotingPeriod;
	// To cancel a proposal which has been passed, 2/3 of the council must agree to it.
	type CancellationOrigin = EnsureRootOrTwoThirdsGeneralCouncil;
	type BlacklistOrigin = EnsureRoot<AccountId>;
	// To cancel a proposal before it has been passed, the technical committee must be unanimous or
	// Root must agree.
	type CancelProposalOrigin = EnsureRootOrAllTechnicalCommittee;
	// Any single technical committee member may veto a coming council proposal, however they can
	// only do it once and it lasts only for the cooloff period.
	type VetoOrigin = pallet_collective::EnsureMember<AccountId, TechnicalCommitteeInstance>;
	type CooloffPeriod = CooloffPeriod;
	type PreimageByteDeposit = PreimageByteDeposit;
	type OperationalPreimageOrigin = pallet_collective::EnsureMember<AccountId, GeneralCouncilInstance>;
	type Slash = Treasury;
	type Scheduler = Scheduler;
	type PalletsOrigin = OriginCaller;
	type MaxVotes = ConstU32<100>;
	//TODO: might need to weight for Mandala
	type WeightInfo = pallet_democracy::weights::SubstrateWeight<Runtime>;
	type MaxProposals = CouncilDefaultMaxProposals;
}

impl orml_auction::Config for Runtime {
	type Event = Event;
	type Balance = Balance;
	type AuctionId = AuctionId;
	type Handler = AuctionManager;
	type WeightInfo = weights::orml_auction::WeightInfo<Runtime>;
}

impl orml_authority::Config for Runtime {
	type Event = Event;
	type Origin = Origin;
	type PalletsOrigin = OriginCaller;
	type Call = Call;
	type Scheduler = Scheduler;
	type AsOriginId = AuthoritysOriginId;
	type AuthorityConfig = AuthorityConfigImpl;
	type WeightInfo = weights::orml_authority::WeightInfo<Runtime>;
}

pub struct PaymentsDisputeResolver;
impl orml_payments::DisputeResolver<AccountId> for PaymentsDisputeResolver {
	fn get_resolver_account() -> AccountId {
		Sudo::key().expect("Sudo key not set!")
	}
}

pub struct PaymentsFeeHandler;
impl orml_payments::FeeHandler<Runtime> for PaymentsFeeHandler {
	fn apply_fees(
		_from: &AccountId,
		_to: &AccountId,
		_detail: &orml_payments::PaymentDetail<Runtime>,
		_remark: Option<&[u8]>,
	) -> (AccountId, Percent) {
		// we do not charge any fee
		const MARKETPLACE_FEE_PERCENT: Percent = Percent::from_percent(0);
		let fee_receiver = Sudo::key().expect("Sudo key not set!");
		(fee_receiver, MARKETPLACE_FEE_PERCENT)
	}
}

parameter_types! {
	pub const IncentivePercentage: Percent = Percent::from_percent(5);
	pub const MaxRemarkLength: u32 = 10;
	// 1hr buffer period (60*60)/12
	pub const CancelBufferBlockLength: BlockNumber = 300;
	pub const MaxScheduledTaskListLength : u32 = 5;
}

impl orml_payments::Config for Runtime {
	type Event = Event;
	type Asset = Currencies;
	type DisputeResolver = PaymentsDisputeResolver;
	type IncentivePercentage = IncentivePercentage;
	type FeeHandler = PaymentsFeeHandler;
	type MaxRemarkLength = MaxRemarkLength;
	type CancelBufferBlockLength = CancelBufferBlockLength;
	type MaxScheduledTaskListLength = MaxScheduledTaskListLength;
	type WeightInfo = orml_payments::weights::SubstrateWeight<Runtime>;
}

parameter_types! {
	pub CandidacyBond: Balance = 10 * dollar(LDOT);
	pub VotingBondBase: Balance = 2 * dollar(LDOT);
	pub VotingBondFactor: Balance = dollar(LDOT);
	pub const TermDuration: BlockNumber = 7 * DAYS;
}

impl pallet_elections_phragmen::Config for Runtime {
	type PalletId = PhragmenElectionPalletId;
	type Event = Event;
	type Currency = CurrencyAdapter<Runtime, GetLiquidCurrencyId>;
	type CurrencyToVote = U128CurrencyToVote;
	type ChangeMembers = HomaCouncil;
	type InitializeMembers = HomaCouncil;
	type CandidacyBond = CandidacyBond;
	type VotingBondBase = VotingBondBase;
	type VotingBondFactor = VotingBondFactor;
	type TermDuration = TermDuration;
	type DesiredMembers = ConstU32<13>;
	type DesiredRunnersUp = ConstU32<7>;
	type LoserCandidate = ();
	type KickedMember = ();
	type WeightInfo = ();
}

parameter_types! {
	pub const MinimumCount: u32 = 1;
	pub const ExpiresIn: Moment = 1000 * 60 * 60; // 1 hours
	pub RootOperatorAccountId: AccountId = AccountId::from([0xffu8; 32]);
}

type AcalaDataProvider = orml_oracle::Instance1;
impl orml_oracle::Config<AcalaDataProvider> for Runtime {
	type Event = Event;
	type OnNewData = ();
	type CombineData = orml_oracle::DefaultCombineData<Runtime, MinimumCount, ExpiresIn, AcalaDataProvider>;
	type Time = Timestamp;
	type OracleKey = CurrencyId;
	type OracleValue = Price;
	type RootOperatorAccountId = RootOperatorAccountId;
	type Members = OperatorMembershipAcala;
	type MaxHasDispatchedSize = ConstU32<40>;
	type WeightInfo = weights::orml_oracle::WeightInfo<Runtime>;
}

create_median_value_data_provider!(
	AggregatedDataProvider,
	CurrencyId,
	Price,
	TimeStampedPrice,
	[AcalaOracle]
);
// Aggregated data provider cannot feed.
impl DataFeeder<CurrencyId, Price, AccountId> for AggregatedDataProvider {
	fn feed_value(_: AccountId, _: CurrencyId, _: Price) -> DispatchResult {
		Err("Not supported".into())
	}
}

pub struct DustRemovalWhitelist;
impl Contains<AccountId> for DustRemovalWhitelist {
	fn contains(a: &AccountId) -> bool {
		get_all_module_accounts().contains(a)
	}
}

parameter_type_with_key! {
	pub ExistentialDeposits: |currency_id: CurrencyId| -> Balance {
		match currency_id {
			CurrencyId::Token(symbol) => match symbol {
				TokenSymbol::AUSD => cent(*currency_id),
				TokenSymbol::DOT => 10 * millicent(*currency_id),
				TokenSymbol::LDOT => 50 * millicent(*currency_id),
				TokenSymbol::BNC => 800 * millicent(*currency_id), // 80BNC = 1KSM
				TokenSymbol::VSKSM => 10 * millicent(*currency_id), // 1VSKSM = 1KSM
				TokenSymbol::PHA => 4000 * millicent(*currency_id), // 400PHA = 1KSM
				TokenSymbol::KUSD |
				TokenSymbol::KSM |
				TokenSymbol::LKSM |
				TokenSymbol::RENBTC |
				TokenSymbol::KINT |
				TokenSymbol::KBTC |
				TokenSymbol::TAI => 10 * millicent(*currency_id),
				TokenSymbol::ACA |
				TokenSymbol::KAR |
				TokenSymbol::CASH => Balance::max_value() // unsupported
			},
			CurrencyId::DexShare(dex_share_0, _) => {
				let currency_id_0: CurrencyId = (*dex_share_0).into();

				// initial dex share amount is calculated based on currency_id_0,
				// use the ED of currency_id_0 as the ED of lp token.
				if currency_id_0 == GetNativeCurrencyId::get() {
					NativeTokenExistentialDeposit::get()
				} else if let CurrencyId::Erc20(address) = currency_id_0 {
					// LP token with erc20
					AssetIdMaps::<Runtime>::get_asset_metadata(AssetIds::Erc20(address)).
						map_or(Balance::max_value(), |metatata| metatata.minimal_balance)
				} else {
					Self::get(&currency_id_0)
				}
			},
			CurrencyId::Erc20(_) => Balance::max_value(), // not handled by orml-tokens
			CurrencyId::StableAssetPoolToken(stable_asset_id) => {
				AssetIdMaps::<Runtime>::get_asset_metadata(AssetIds::StableAssetId(*stable_asset_id)).
					map_or(Balance::max_value(), |metatata| metatata.minimal_balance)
			},
			CurrencyId::LiquidCrowdloan(_) => ExistentialDeposits::get(&CurrencyId::Token(TokenSymbol::DOT)), // the same as DOT
			CurrencyId::ForeignAsset(foreign_asset_id) => {
				AssetIdMaps::<Runtime>::get_asset_metadata(AssetIds::ForeignAssetId(*foreign_asset_id)).
					map_or(Balance::max_value(), |metatata| metatata.minimal_balance)
			},
		}
	};
}

parameter_types! {
	pub TreasuryAccount: AccountId = TreasuryPalletId::get().into_account();
}

impl orml_tokens::Config for Runtime {
	type Event = Event;
	type Balance = Balance;
	type Amount = Amount;
	type CurrencyId = CurrencyId;
	type WeightInfo = weights::orml_tokens::WeightInfo<Runtime>;
	type ExistentialDeposits = ExistentialDeposits;
	type OnDust = orml_tokens::TransferDust<Runtime, TreasuryAccount>;
	type MaxLocks = MaxLocks;
	type MaxReserves = MaxReserves;
	type ReserveIdentifier = ReserveIdentifier;
	type DustRemovalWhitelist = DustRemovalWhitelist;
}

parameter_type_with_key! {
	pub LiquidCrowdloanLeaseBlockNumber: |_lease: Lease| -> Option<BlockNumber> {
		None
	};
}

parameter_type_with_key! {
	pub PricingPegged: |currency_id: CurrencyId| -> Option<CurrencyId> {
		match currency_id {
			// taiKSM
			CurrencyId::StableAssetPoolToken(0) => Some(KSM),
			_ => None,
		}
	};
}

parameter_types! {
	pub StableCurrencyFixedPrice: Price = Price::saturating_from_rational(1, 1);
	pub RewardRatePerRelaychainBlock: Rate = Rate::saturating_from_rational(2_492, 100_000_000_000u128);	// 14% annual staking reward rate of Polkadot
}

impl module_prices::Config for Runtime {
	type Event = Event;
	type Source = AggregatedDataProvider;
	type GetStableCurrencyId = GetStableCurrencyId;
	type StableCurrencyFixedPrice = StableCurrencyFixedPrice;
	type GetStakingCurrencyId = GetStakingCurrencyId;
	type GetLiquidCurrencyId = GetLiquidCurrencyId;
	type LockOrigin = EnsureRootOrTwoThirdsGeneralCouncil;
	type LiquidStakingExchangeRateProvider = Homa;
	type DEX = Dex;
	type Currency = Currencies;
	type Erc20InfoMapping = EvmErc20InfoMapping<Runtime>;
	type LiquidCrowdloanLeaseBlockNumber = LiquidCrowdloanLeaseBlockNumber;
	type RelayChainBlockNumber = RelaychainBlockNumberProvider<Runtime>;
	type RewardRatePerRelaychainBlock = RewardRatePerRelaychainBlock;
	type PricingPegged = PricingPegged;
	type WeightInfo = weights::module_prices::WeightInfo<Runtime>;
}

parameter_types! {
	pub const GetNativeCurrencyId: CurrencyId = ACA;
	pub const GetStableCurrencyId: CurrencyId = AUSD;
}

impl module_currencies::Config for Runtime {
	type Event = Event;
	type MultiCurrency = Tokens;
	type NativeCurrency = BasicCurrencyAdapter<Runtime, Balances, Amount, BlockNumber>;
	type GetNativeCurrencyId = GetNativeCurrencyId;
	type WeightInfo = weights::module_currencies::WeightInfo<Runtime>;
	type AddressMapping = EvmAddressMapping<Runtime>;
	type EVMBridge = module_evm_bridge::EVMBridge<Runtime>;
	type GasToWeight = GasToWeight;
	type SweepOrigin = EnsureRootOrOneGeneralCouncil;
	type OnDust = module_currencies::TransferDust<Runtime, TreasuryAccount>;
}

pub struct EnsureRootOrTreasury;
impl EnsureOrigin<Origin> for EnsureRootOrTreasury {
	type Success = AccountId;

	fn try_origin(o: Origin) -> Result<Self::Success, Origin> {
		Into::<Result<RawOrigin<AccountId>, Origin>>::into(o).and_then(|o| match o {
			RawOrigin::Root => Ok(TreasuryPalletId::get().into_account()),
			RawOrigin::Signed(caller) => {
				if caller == TreasuryPalletId::get().into_account() {
					Ok(caller)
				} else {
					Err(Origin::from(Some(caller)))
				}
			}
			r => Err(Origin::from(r)),
		})
	}

	#[cfg(feature = "runtime-benchmarks")]
	fn successful_origin() -> Origin {
		let zero_account_id = AccountId::decode(&mut sp_runtime::traits::TrailingZeroInput::zeroes())
			.expect("infinite length input; no invalid inputs for type; qed");
		Origin::from(RawOrigin::Signed(zero_account_id))
	}
}

impl orml_vesting::Config for Runtime {
	type Event = Event;
	type Currency = pallet_balances::Pallet<Runtime>;
	type MinVestedTransfer = ConstU128<0>;
	type VestedTransferOrigin = EnsureRootOrTreasury;
	type WeightInfo = weights::orml_vesting::WeightInfo<Runtime>;
	type MaxVestingSchedules = ConstU32<100>;
	type BlockNumberProvider = RelaychainBlockNumberProvider<Runtime>;
}

parameter_types! {
	pub MaximumSchedulerWeight: Weight = Perbill::from_percent(10) * RuntimeBlockWeights::get().max_block;
	// Retry a scheduled item every 25 blocks (5 minute) until the preimage exists.
	pub const NoPreimagePostponement: Option<u32> = Some(5 * MINUTES);
}

impl pallet_scheduler::Config for Runtime {
	type Event = Event;
	type Origin = Origin;
	type PalletsOrigin = OriginCaller;
	type Call = Call;
	type MaximumWeight = MaximumSchedulerWeight;
	type ScheduleOrigin = EnsureRoot<AccountId>;
	type MaxScheduledPerBlock = ConstU32<50>;
	type WeightInfo = ();
	type OriginPrivilegeCmp = EqualPrivilegeOnly;
	type PreimageProvider = Preimage;
	type NoPreimagePostponement = NoPreimagePostponement;
}

parameter_types! {
	pub PreimageBaseDeposit: Balance = deposit(2, 64);
	pub PreimageByteDeposit: Balance = deposit(0, 1);
}

impl pallet_preimage::Config for Runtime {
	type WeightInfo = ();
	type Event = Event;
	type Currency = Balances;
	type ManagerOrigin = EnsureRoot<AccountId>;
	// Max size 4MB allowed: 4096 * 1024
	type MaxSize = ConstU32<4_194_304>;
	type BaseDeposit = PreimageBaseDeposit;
	type ByteDeposit = PreimageByteDeposit;
}

parameter_types! {
	pub MinimumIncrementSize: Rate = Rate::saturating_from_rational(2, 100);
	pub const AuctionTimeToClose: BlockNumber = 15 * MINUTES;
	pub const AuctionDurationSoftCap: BlockNumber = 2 * HOURS;
}

impl module_auction_manager::Config for Runtime {
	type Event = Event;
	type Currency = Currencies;
	type Auction = Auction;
	type MinimumIncrementSize = MinimumIncrementSize;
	type AuctionTimeToClose = AuctionTimeToClose;
	type AuctionDurationSoftCap = AuctionDurationSoftCap;
	type GetStableCurrencyId = GetStableCurrencyId;
	type CDPTreasury = CdpTreasury;
	type PriceSource = module_prices::PriorityLockedPriceProvider<Runtime>;
	type UnsignedPriority = runtime_common::AuctionManagerUnsignedPriority;
	type EmergencyShutdown = EmergencyShutdown;
	type WeightInfo = weights::module_auction_manager::WeightInfo<Runtime>;
}

impl module_loans::Config for Runtime {
	type Event = Event;
	type Currency = Currencies;
	type RiskManager = CdpEngine;
	type CDPTreasury = CdpTreasury;
	type PalletId = LoansPalletId;
	type OnUpdateLoan = module_incentives::OnUpdateLoan<Runtime>;
}

impl<LocalCall> frame_system::offchain::CreateSignedTransaction<LocalCall> for Runtime
where
	Call: From<LocalCall>,
{
	fn create_transaction<C: frame_system::offchain::AppCrypto<Self::Public, Self::Signature>>(
		call: Call,
		public: <Signature as sp_runtime::traits::Verify>::Signer,
		account: AccountId,
		nonce: Nonce,
	) -> Option<(
		Call,
		<UncheckedExtrinsic as sp_runtime::traits::Extrinsic>::SignaturePayload,
	)> {
		// take the biggest period possible.
		let period = BlockHashCount::get()
			.checked_next_power_of_two()
			.map(|c| c / 2)
			.unwrap_or(2) as u64;
		let current_block = System::block_number()
			.saturated_into::<u64>()
			// The `System::block_number` is initialized with `n+1`,
			// so the actual block number is `n`.
			.saturating_sub(1);
		let tip = 0;
		let extra: SignedExtra = (
			frame_system::CheckNonZeroSender::<Runtime>::new(),
			frame_system::CheckSpecVersion::<Runtime>::new(),
			frame_system::CheckTxVersion::<Runtime>::new(),
			frame_system::CheckGenesis::<Runtime>::new(),
			frame_system::CheckEra::<Runtime>::from(generic::Era::mortal(period, current_block)),
			runtime_common::CheckNonce::<Runtime>::from(nonce),
			frame_system::CheckWeight::<Runtime>::new(),
			module_transaction_payment::ChargeTransactionPayment::<Runtime>::from(tip),
			module_evm::SetEvmOrigin::<Runtime>::new(),
		);
		let raw_payload = SignedPayload::new(call, extra)
			.map_err(|e| {
				log::warn!("Unable to create signed payload: {:?}", e);
			})
			.ok()?;
		let signature = raw_payload.using_encoded(|payload| C::sign(payload, public))?;
		let address = Indices::unlookup(account);
		let (call, extra, _) = raw_payload.deconstruct();
		Some((call, (address, signature, extra)))
	}
}

impl frame_system::offchain::SigningTypes for Runtime {
	type Public = <Signature as sp_runtime::traits::Verify>::Signer;
	type Signature = Signature;
}

impl<C> frame_system::offchain::SendTransactionTypes<C> for Runtime
where
	Call: From<C>,
{
	type OverarchingCall = Call;
	type Extrinsic = UncheckedExtrinsic;
}

parameter_types! {
	pub DefaultLiquidationRatio: Ratio = Ratio::saturating_from_rational(110, 100);
	pub DefaultDebitExchangeRate: ExchangeRate = ExchangeRate::saturating_from_rational(1, 10);
	pub DefaultLiquidationPenalty: Rate = Rate::saturating_from_rational(5, 100);
	pub MinimumDebitValue: Balance = dollar(AUSD);
	pub MaxSwapSlippageCompareToOracle: Ratio = Ratio::saturating_from_rational(10, 100);
	pub MaxLiquidationContractSlippage: Ratio = Ratio::saturating_from_rational(15, 100);
}

impl module_cdp_engine::Config for Runtime {
	type Event = Event;
	type PriceSource = module_prices::PriorityLockedPriceProvider<Runtime>;
	type DefaultLiquidationRatio = DefaultLiquidationRatio;
	type DefaultDebitExchangeRate = DefaultDebitExchangeRate;
	type DefaultLiquidationPenalty = DefaultLiquidationPenalty;
	type MinimumDebitValue = MinimumDebitValue;
	type MinimumCollateralAmount =
		ExistentialDepositsTimesOneHundred<GetNativeCurrencyId, NativeTokenExistentialDeposit, ExistentialDeposits>;
	type GetStableCurrencyId = GetStableCurrencyId;
	type CDPTreasury = CdpTreasury;
	type UpdateOrigin = EnsureRootOrHalfFinancialCouncil;
	type MaxSwapSlippageCompareToOracle = MaxSwapSlippageCompareToOracle;
	type UnsignedPriority = runtime_common::CdpEngineUnsignedPriority;
	type EmergencyShutdown = EmergencyShutdown;
	type UnixTime = Timestamp;
	type Currency = Currencies;
	type DEX = Dex;
<<<<<<< HEAD
	type MaxLiquidationContractSlippage = MaxLiquidationContractSlippage;
	type MaxLiquidationContracts = ConstU32<10>;
	type LiquidationEvmBridge = module_evm_bridge::LiquidationEvmBridge<Runtime>;
	type PalletId = CDPEnginePalletId;
	type EvmAddressMapping = module_evm_accounts::EvmAddressMapping<Runtime>;
=======
	type Swap = AcalaSwap;
>>>>>>> 0807de94
	type WeightInfo = weights::module_cdp_engine::WeightInfo<Runtime>;
}

parameter_types! {
	pub DepositPerAuthorization: Balance = dollar(ACA);
}

impl module_honzon::Config for Runtime {
	type Event = Event;
	type Currency = Balances;
	type DepositPerAuthorization = DepositPerAuthorization;
	type CollateralCurrencyIds = CollateralCurrencyIds<Runtime>;
	type WeightInfo = weights::module_honzon::WeightInfo<Runtime>;
}

impl module_emergency_shutdown::Config for Runtime {
	type Event = Event;
	type CollateralCurrencyIds = CollateralCurrencyIds<Runtime>;
	type PriceSource = Prices;
	type CDPTreasury = CdpTreasury;
	type AuctionManagerHandler = AuctionManager;
	type ShutdownOrigin = EnsureRootOrHalfGeneralCouncil;
	type WeightInfo = weights::module_emergency_shutdown::WeightInfo<Runtime>;
}

parameter_types! {
	pub const GetExchangeFee: (u32, u32) = (1, 1000);	// 0.1%
	pub EnabledTradingPairs: Vec<TradingPair> = vec![
		TradingPair::from_currency_ids(AUSD, ACA).unwrap(),
		TradingPair::from_currency_ids(AUSD, DOT).unwrap(),
		TradingPair::from_currency_ids(DOT, LDOT).unwrap(),
		TradingPair::from_currency_ids(AUSD, RENBTC).unwrap(),
		TradingPair::from_currency_ids(DOT, ACA).unwrap(),
	];
	pub const ExtendedProvisioningBlocks: BlockNumber = 2 * DAYS;
	pub const TradingPathLimit: u32 = 4;
	pub AlternativeSwapPathJointList: Vec<Vec<CurrencyId>> = vec![vec![GetStakingCurrencyId::get()]];
}

impl module_dex::Config for Runtime {
	type Event = Event;
	type Currency = Currencies;
	type GetExchangeFee = GetExchangeFee;
	type TradingPathLimit = TradingPathLimit;
	type PalletId = DEXPalletId;
	type Erc20InfoMapping = EvmErc20InfoMapping<Runtime>;
	type DEXIncentives = Incentives;
	type WeightInfo = weights::module_dex::WeightInfo<Runtime>;
	type ListingOrigin = EnsureRootOrHalfGeneralCouncil;
	type ExtendedProvisioningBlocks = ExtendedProvisioningBlocks;
	type OnLiquidityPoolUpdated = ();
}

impl module_aggregated_dex::Config for Runtime {
	type DEX = Dex;
	type StableAsset = StableAsset;
	type GovernanceOrigin = EnsureRootOrHalfGeneralCouncil;
	type DexSwapJointList = AlternativeSwapPathJointList;
	type SwapPathLimit = ConstU32<3>;
	type WeightInfo = ();
}

pub type AcalaSwap = module_aggregated_dex::AggregatedSwap<Runtime>;

impl module_dex_oracle::Config for Runtime {
	type DEX = Dex;
	type Time = Timestamp;
	type UpdateOrigin = EnsureRootOrHalfGeneralCouncil;
	type WeightInfo = weights::module_dex_oracle::WeightInfo<Runtime>;
}

parameter_types! {
	pub HonzonTreasuryAccount: AccountId = HonzonTreasuryPalletId::get().into_account();
}

impl module_cdp_treasury::Config for Runtime {
	type Event = Event;
	type Currency = Currencies;
	type GetStableCurrencyId = GetStableCurrencyId;
	type AuctionManagerHandler = AuctionManager;
	type UpdateOrigin = EnsureRootOrHalfFinancialCouncil;
	type DEX = Dex;
	type Swap = AcalaSwap;
	type MaxAuctionsCount = ConstU32<50>;
	type PalletId = CDPTreasuryPalletId;
	type TreasuryAccount = HonzonTreasuryAccount;
	type WeightInfo = weights::module_cdp_treasury::WeightInfo<Runtime>;
	type StableAsset = StableAsset;
}

impl module_transaction_pause::Config for Runtime {
	type Event = Event;
	type UpdateOrigin = EnsureRootOrThreeFourthsGeneralCouncil;
	type WeightInfo = weights::module_transaction_pause::WeightInfo<Runtime>;
}

parameter_types! {
	pub DefaultFeeTokens: Vec<CurrencyId> = vec![AUSD, DOT, LDOT, RENBTC];
	pub const CustomFeeSurplus: Percent = Percent::from_percent(50);
	pub const AlternativeFeeSurplus: Percent = Percent::from_percent(25);
}

type NegativeImbalance = <Balances as PalletCurrency<AccountId>>::NegativeImbalance;
pub struct DealWithFees;
impl OnUnbalanced<NegativeImbalance> for DealWithFees {
	fn on_unbalanceds<B>(mut fees_then_tips: impl Iterator<Item = NegativeImbalance>) {
		if let Some(mut fees) = fees_then_tips.next() {
			if let Some(tips) = fees_then_tips.next() {
				tips.merge_into(&mut fees);
			}
			// for fees and tips, 80% to treasury, 20% to collator-selection pot.
			let split = fees.ration(80, 20);
			Treasury::on_unbalanced(split.0);

			Balances::resolve_creating(&CollatorSelection::account_id(), split.1);
			// Due to performance consideration remove the event.
			// let numeric_amount = split.1.peek();
			// let staking_pot = CollatorSelection::account_id();
			// System::deposit_event(pallet_balances::Event::Deposit(staking_pot, numeric_amount));
		}
	}
}

impl module_transaction_payment::Config for Runtime {
	type Event = Event;
	type Call = Call;
	type NativeCurrencyId = GetNativeCurrencyId;
	type Currency = Balances;
	type MultiCurrency = Currencies;
	type OnTransactionPayment = DealWithFees;
	type AlternativeFeeSwapDeposit = NativeTokenExistentialDeposit;
	type TransactionByteFee = TransactionByteFee;
	type OperationalFeeMultiplier = OperationalFeeMultiplier;
	type TipPerWeightStep = TipPerWeightStep;
	type MaxTipsOfPriority = MaxTipsOfPriority;
	type WeightToFee = WeightToFee;
	type FeeMultiplierUpdate = TargetedFeeAdjustment<Self, TargetBlockFullness, AdjustmentVariable, MinimumMultiplier>;
	type DEX = Dex;
	type MaxSwapSlippageCompareToOracle = MaxSwapSlippageCompareToOracle;
	type TradingPathLimit = TradingPathLimit;
	type PriceSource = module_prices::RealTimePriceProvider<Runtime>;
	type WeightInfo = weights::module_transaction_payment::WeightInfo<Runtime>;
	type PalletId = TransactionPaymentPalletId;
	type TreasuryAccount = TreasuryAccount;
	type UpdateOrigin = EnsureRootOrHalfGeneralCouncil;
	type CustomFeeSurplus = CustomFeeSurplus;
	type AlternativeFeeSurplus = AlternativeFeeSurplus;
	type DefaultFeeTokens = DefaultFeeTokens;
}

parameter_types! {
	pub const InstantUnstakeFee: Permill = Permill::from_percent(10);
}

impl module_earning::Config for Runtime {
	type Event = Event;
	type Currency = Balances;
	type OnBonded = module_incentives::OnEarningBonded<Runtime>;
	type OnUnbonded = module_incentives::OnEarningUnbonded<Runtime>;
	type OnUnstakeFee = Treasury; // fee goes to treasury
	type MinBond = ConstU128<100>;
	type UnbondingPeriod = ConstU32<3>;
	type InstantUnstakeFee = InstantUnstakeFee;
	type MaxUnbondingChunks = ConstU32<3>;
	type LockIdentifier = EarningLockIdentifier;
	type WeightInfo = ();
}

impl module_evm_accounts::Config for Runtime {
	type Event = Event;
	type Currency = Balances;
	type AddressMapping = EvmAddressMapping<Runtime>;
	type TransferAll = Currencies;
	type ChainId = EvmChainId<Runtime>;
	type WeightInfo = weights::module_evm_accounts::WeightInfo<Runtime>;
}

impl module_asset_registry::Config for Runtime {
	type Event = Event;
	type Currency = Balances;
	type StakingCurrencyId = GetStakingCurrencyId;
	type EVMBridge = module_evm_bridge::EVMBridge<Runtime>;
	type RegisterOrigin = EnsureRootOrHalfGeneralCouncil;
	type WeightInfo = weights::module_asset_registry::WeightInfo<Runtime>;
}

impl orml_rewards::Config for Runtime {
	type Share = Balance;
	type Balance = Balance;
	type PoolId = module_incentives::PoolId;
	type CurrencyId = CurrencyId;
	type Handler = Incentives;
}

parameter_types! {
	pub const AccumulatePeriod: BlockNumber = MINUTES;
	pub const EarnShareBooster: Permill = Permill::from_percent(30);
}

impl module_incentives::Config for Runtime {
	type Event = Event;
	type RewardsSource = UnreleasedNativeVaultAccountId;
	type StableCurrencyId = GetStableCurrencyId;
	type NativeCurrencyId = GetNativeCurrencyId;
	type EarnShareBooster = EarnShareBooster;
	type AccumulatePeriod = AccumulatePeriod;
	type UpdateOrigin = EnsureRootOrThreeFourthsGeneralCouncil;
	type CDPTreasury = CdpTreasury;
	type Currency = Currencies;
	type DEX = Dex;
	type EmergencyShutdown = EmergencyShutdown;
	type PalletId = IncentivesPalletId;
	type WeightInfo = weights::module_incentives::WeightInfo<Runtime>;
}

parameter_types! {
	pub const GetLiquidCurrencyId: CurrencyId = LDOT;
	pub const GetStakingCurrencyId: CurrencyId = DOT;
	pub DefaultExchangeRate: ExchangeRate = ExchangeRate::saturating_from_rational(10, 100);	// 1 : 10
}

pub fn create_x2_parachain_multilocation(index: u16) -> MultiLocation {
	MultiLocation::new(
		1,
		X1(AccountId32 {
			network: NetworkId::Any,
			id: Utility::derivative_account_id(ParachainInfo::get().into_account(), index).into(),
		}),
	)
}

parameter_types! {
	pub HomaTreasuryAccount: AccountId = HomaTreasuryPalletId::get().into_account();
	pub ActiveSubAccountsIndexList: Vec<u16> = vec![
		0,  // 15sr8Dvq3AT3Z2Z1y8FnQ4VipekAHhmQnrkgzegUr1tNgbcn
	];
	pub MintThreshold: Balance = dollar(DOT);
	pub RedeemThreshold: Balance = 10 * dollar(LDOT);
}

impl module_homa::Config for Runtime {
	type Event = Event;
	type Currency = Currencies;
	type GovernanceOrigin = EnsureRootOrHalfGeneralCouncil;
	type StakingCurrencyId = GetStakingCurrencyId;
	type LiquidCurrencyId = GetLiquidCurrencyId;
	type PalletId = HomaPalletId;
	type TreasuryAccount = HomaTreasuryAccount;
	type DefaultExchangeRate = DefaultExchangeRate;
	type ActiveSubAccountsIndexList = ActiveSubAccountsIndexList;
	type BondingDuration = ConstU32<28>;
	type MintThreshold = MintThreshold;
	type RedeemThreshold = RedeemThreshold;
	type RelayChainBlockNumber = RelaychainBlockNumberProvider<Runtime>;
	type XcmInterface = XcmInterface;
	type WeightInfo = weights::module_homa::WeightInfo<Runtime>;
}

parameter_types! {
	pub ParachainAccount: AccountId = ParachainInfo::get().into_account();
}

pub struct SubAccountIndexMultiLocationConvertor;
impl Convert<u16, MultiLocation> for SubAccountIndexMultiLocationConvertor {
	fn convert(sub_account_index: u16) -> MultiLocation {
		create_x2_parachain_multilocation(sub_account_index)
	}
}

impl module_xcm_interface::Config for Runtime {
	type Event = Event;
	type UpdateOrigin = EnsureRootOrHalfGeneralCouncil;
	type StakingCurrencyId = GetStakingCurrencyId;
	type ParachainAccount = ParachainAccount;
	type RelayChainUnbondingSlashingSpans = ConstU32<5>;
	type SovereignSubAccountLocationConvert = SubAccountIndexMultiLocationConvertor;
	type RelayChainCallBuilder = RelayChainCallBuilder<Runtime, ParachainInfo>;
	type XcmTransfer = XTokens;
}

parameter_types! {
	pub MinCouncilBondThreshold: Balance = dollar(LDOT);
}

impl module_nominees_election::Config for Runtime {
	type Event = Event;
	type Currency = Currency<Runtime, GetLiquidCurrencyId>;
	type NomineeId = AccountId;
	type PalletId = NomineesElectionId;
	type MinBond = MinCouncilBondThreshold;
	type BondingDuration = ConstU32<28>;
	type NominateesCount = ConstU32<7>;
	type MaxUnbondingChunks = ConstU32<7>;
	type NomineeFilter = runtime_common::DummyNomineeFilter;
	type WeightInfo = weights::module_nominees_election::WeightInfo<Runtime>;
}

parameter_types! {
	pub CreateClassDeposit: Balance = 20 * dollar(ACA);
	pub CreateTokenDeposit: Balance = 2 * dollar(ACA);
}

impl module_nft::Config for Runtime {
	type Event = Event;
	type Currency = Balances;
	type CreateClassDeposit = CreateClassDeposit;
	type CreateTokenDeposit = CreateTokenDeposit;
	type DataDepositPerByte = DataDepositPerByte;
	type PalletId = NftPalletId;
	type MaxAttributesBytes = ConstU32<2048>;
	type WeightInfo = weights::module_nft::WeightInfo<Runtime>;
}

impl orml_nft::Config for Runtime {
	type ClassId = u32;
	type TokenId = u64;
	type ClassData = module_nft::ClassData<Balance>;
	type TokenData = module_nft::TokenData<Balance>;
	type MaxClassMetadata = ConstU32<1024>;
	type MaxTokenMetadata = ConstU32<1024>;
}

parameter_types! {
	// One storage item; key size 32, value size 8; .
	pub ProxyDepositBase: Balance = deposit(1, 8);
	// Additional storage item size of 33 bytes.
	pub ProxyDepositFactor: Balance = deposit(0, 33);
	pub AnnouncementDepositBase: Balance = deposit(1, 8);
	pub AnnouncementDepositFactor: Balance = deposit(0, 66);
}

impl InstanceFilter<Call> for ProxyType {
	fn filter(&self, c: &Call) -> bool {
		match self {
			// Always allowed Call::Utility no matter type.
			// Only transactions allowed by Proxy.filter can be executed,
			// otherwise `BadOrigin` will be returned in Call::Utility.
			_ if matches!(c, Call::Utility(..)) => true,
			ProxyType::Any => true,
			ProxyType::CancelProxy => matches!(c, Call::Proxy(pallet_proxy::Call::reject_announcement { .. })),
			ProxyType::Governance => {
				matches!(
					c,
					Call::Authority(..)
						| Call::Democracy(..) | Call::PhragmenElection(..)
						| Call::GeneralCouncil(..)
						| Call::FinancialCouncil(..)
						| Call::HomaCouncil(..) | Call::TechnicalCommittee(..)
						| Call::Treasury(..) | Call::Bounties(..)
						| Call::Tips(..)
				)
			}
			ProxyType::Auction => {
				matches!(c, Call::Auction(orml_auction::Call::bid { .. }))
			}
			ProxyType::Swap => {
				matches!(
					c,
					Call::Dex(module_dex::Call::swap_with_exact_supply { .. })
						| Call::Dex(module_dex::Call::swap_with_exact_target { .. })
				)
			}
			ProxyType::Loan => {
				matches!(
					c,
					Call::Honzon(module_honzon::Call::adjust_loan { .. })
						| Call::Honzon(module_honzon::Call::close_loan_has_debit_by_dex { .. })
				)
			}
			ProxyType::DexLiquidity => {
				matches!(
					c,
					Call::Dex(module_dex::Call::add_liquidity { .. })
						| Call::Dex(module_dex::Call::remove_liquidity { .. })
				)
			}
			ProxyType::StableAssetSwap => {
				matches!(c, Call::StableAsset(nutsfinance_stable_asset::Call::swap { .. }))
			}
			ProxyType::StableAssetLiquidity => {
				matches!(
					c,
					Call::StableAsset(nutsfinance_stable_asset::Call::mint { .. })
						| Call::StableAsset(nutsfinance_stable_asset::Call::redeem_proportion { .. })
						| Call::StableAsset(nutsfinance_stable_asset::Call::redeem_single { .. })
						| Call::StableAsset(nutsfinance_stable_asset::Call::redeem_multi { .. })
				)
			}
		}
	}
	fn is_superset(&self, o: &Self) -> bool {
		match (self, o) {
			(x, y) if x == y => true,
			(ProxyType::Any, _) => true,
			(_, ProxyType::Any) => false,
			_ => false,
		}
	}
}

impl pallet_proxy::Config for Runtime {
	type Event = Event;
	type Call = Call;
	type Currency = Balances;
	type ProxyType = ProxyType;
	type ProxyDepositBase = ProxyDepositBase;
	type ProxyDepositFactor = ProxyDepositFactor;
	type MaxProxies = ConstU32<32>;
	type WeightInfo = ();
	type MaxPending = ConstU32<32>;
	type CallHasher = BlakeTwo256;
	type AnnouncementDepositBase = AnnouncementDepositBase;
	type AnnouncementDepositFactor = AnnouncementDepositFactor;
}

parameter_types! {
	pub const RENBTCCurrencyId: CurrencyId = RENBTC;
	pub const RENBTCIdentifier: [u8; 32] = hex!["f6b5b360905f856404bd4cf39021b82209908faa44159e68ea207ab8a5e13197"];
}

impl ecosystem_renvm_bridge::Config for Runtime {
	type Event = Event;
	type Currency = Balances;
	type BridgedTokenCurrency = Currency<Runtime, RENBTCCurrencyId>;
	type CurrencyIdentifier = RENBTCIdentifier;
	type UnsignedPriority = runtime_common::RenvmBridgeUnsignedPriority;
	type ChargeTransactionPayment = module_transaction_payment::ChargeTransactionPayment<Runtime>;
}

parameter_types! {
	pub const CashCurrencyId: CurrencyId = CurrencyId::Token(TokenSymbol::CASH);
	pub const PercentThresholdForGatewayAuthoritySignature: Perbill = Perbill::from_percent(50);
}

impl ecosystem_starport::Config for Runtime {
	type Event = Event;
	type Currency = Currencies;
	type CashCurrencyId = CashCurrencyId;
	type PalletId = StarportPalletId;
	type MaxGatewayAuthorities = ConstU32<8>;
	type PercentThresholdForAuthoritySignature = PercentThresholdForGatewayAuthoritySignature;
	type Cash = CompoundCash;
}

impl ecosystem_compound_cash::Config for Runtime {
	type Event = Event;
	type UnixTime = Timestamp;
}

parameter_types! {
	pub NetworkContractSource: H160 = H160::from_low_u64_be(0);
	pub PrecompilesValue: AllPrecompiles<Runtime> = AllPrecompiles::<_>::mandala();
}

#[cfg(feature = "with-ethereum-compatibility")]
parameter_types! {
	pub const NewContractExtraBytes: u32 = 0;
	pub const DeveloperDeposit: Balance = 0;
	pub const PublicationFee: Balance = 0;
}

#[cfg(not(feature = "with-ethereum-compatibility"))]
parameter_types! {
	pub const NewContractExtraBytes: u32 = 10_000;
	pub DeveloperDeposit: Balance = dollar(ACA);
	pub PublicationFee: Balance = dollar(ACA);
}

#[derive(Clone, Encode, Decode, PartialEq, Eq, RuntimeDebug, TypeInfo)]
pub struct StorageDepositPerByte;
impl<I: From<Balance>> frame_support::traits::Get<I> for StorageDepositPerByte {
	fn get() -> I {
		#[cfg(not(feature = "with-ethereum-compatibility"))]
		// NOTE: ACA decimals is 12, convert to 18.
		// 10 * millicent(ACA) * 10^6
		return I::from(100_000_000_000_000);
		#[cfg(feature = "with-ethereum-compatibility")]
		return I::from(0);
	}
}

#[derive(Clone, Encode, Decode, PartialEq, Eq, RuntimeDebug, TypeInfo)]
pub struct TxFeePerGas;
impl<I: From<Balance>> frame_support::traits::Get<I> for TxFeePerGas {
	fn get() -> I {
		// NOTE: 200 GWei
		// ensure suffix is 0x0000
		I::from(200u128.saturating_mul(10u128.saturating_pow(9)) & !0xffff)
	}
}

#[cfg(feature = "with-ethereum-compatibility")]
static LONDON_CONFIG: module_evm_utility::evm::Config = module_evm_utility::evm::Config::london();

impl module_evm::Config for Runtime {
	type AddressMapping = EvmAddressMapping<Runtime>;
	type Currency = Balances;
	type TransferAll = Currencies;
	type NewContractExtraBytes = NewContractExtraBytes;
	type StorageDepositPerByte = StorageDepositPerByte;
	type TxFeePerGas = TxFeePerGas;
	type Event = Event;
	type PrecompilesType = AllPrecompiles<Self>;
	type PrecompilesValue = PrecompilesValue;
	type GasToWeight = GasToWeight;
	type ChargeTransactionPayment = module_transaction_payment::ChargeTransactionPayment<Runtime>;
	type NetworkContractOrigin = EnsureRootOrTwoThirdsTechnicalCommittee;
	type NetworkContractSource = NetworkContractSource;
	type DeveloperDeposit = DeveloperDeposit;
	type PublicationFee = PublicationFee;
	type TreasuryAccount = TreasuryAccount;
	type FreePublicationOrigin = EnsureRootOrHalfGeneralCouncil;
	type Runner = module_evm::runner::stack::Runner<Self>;
	type FindAuthor = pallet_session::FindAccountFromAuthorIndex<Self, Aura>;
	type Task = ScheduledTasks;
	type IdleScheduler = IdleScheduler;
	type WeightInfo = weights::module_evm::WeightInfo<Runtime>;

	#[cfg(feature = "with-ethereum-compatibility")]
	fn config() -> &'static module_evm_utility::evm::Config {
		&LONDON_CONFIG
	}
}

impl module_evm_bridge::Config for Runtime {
	type EVM = EVM;
}

impl module_session_manager::Config for Runtime {
	type Event = Event;
	type ValidatorSet = Session;
	type WeightInfo = weights::module_session_manager::WeightInfo<Runtime>;
}

parameter_types! {
	pub ReservedXcmpWeight: Weight = RuntimeBlockWeights::get().max_block / 4;
	pub ReservedDmpWeight: Weight = RuntimeBlockWeights::get().max_block / 4;
}

impl cumulus_pallet_parachain_system::Config for Runtime {
	type Event = Event;
	type OnSystemEvent = ();
	type SelfParaId = ParachainInfo;
	type DmpMessageHandler = DmpQueue;
	type ReservedDmpWeight = ReservedDmpWeight;
	type OutboundXcmpMessageSource = XcmpQueue;
	type XcmpMessageHandler = XcmpQueue;
	type ReservedXcmpWeight = ReservedXcmpWeight;
}

impl parachain_info::Config for Runtime {}

impl orml_unknown_tokens::Config for Runtime {
	type Event = Event;
}

impl orml_xcm::Config for Runtime {
	type Event = Event;
	type SovereignOrigin = EnsureRootOrHalfGeneralCouncil;
}

pub struct EnsurePoolAssetId;
impl nutsfinance_stable_asset::traits::ValidateAssetId<CurrencyId> for EnsurePoolAssetId {
	fn validate(currency_id: CurrencyId) -> bool {
		matches!(currency_id, CurrencyId::StableAssetPoolToken(_))
	}
}

pub struct ConvertBalanceHoma;
impl orml_tokens::ConvertBalance<Balance, Balance> for ConvertBalanceHoma {
	type AssetId = CurrencyId;

	fn convert_balance(balance: Balance, asset_id: CurrencyId) -> Balance {
		match asset_id {
			CurrencyId::Token(TokenSymbol::LKSM) => {
				Homa::get_exchange_rate().checked_mul_int(balance).unwrap_or_default()
			}
			_ => balance,
		}
	}

	fn convert_balance_back(balance: Balance, asset_id: CurrencyId) -> Balance {
		/*
		 * When overflow occurs, it's better to return 0 than max because returning zero will fail the
		 * current transaction. If returning max here, the current transaction won't fail but latter
		 * transactions have a possibility to fail, and this is undesirable.
		 */
		match asset_id {
			CurrencyId::Token(TokenSymbol::LKSM) => Homa::get_exchange_rate()
				.reciprocal()
				.and_then(|x| x.checked_mul_int(balance))
				.and_then(|x| x.checked_add(1))
				.unwrap_or_default(),
			_ => balance,
		}
	}
}

pub struct IsLiquidToken;
impl Contains<CurrencyId> for IsLiquidToken {
	fn contains(currency_id: &CurrencyId) -> bool {
		matches!(currency_id, CurrencyId::Token(TokenSymbol::LKSM))
	}
}

type RebaseTokens = orml_tokens::Combiner<
	AccountId,
	IsLiquidToken,
	orml_tokens::Mapper<AccountId, Currencies, ConvertBalanceHoma, Balance, GetStableAssetStakingCurrencyId>,
	Currencies,
>;

parameter_types! {
	pub const GetStableAssetStakingCurrencyId: CurrencyId = CurrencyId::Token(TokenSymbol::LKSM);
}

impl nutsfinance_stable_asset::Config for Runtime {
	type Event = Event;
	type AssetId = CurrencyId;
	type Balance = Balance;
	type Assets = RebaseTokens;
	type PalletId = StableAssetPalletId;

	type AtLeast64BitUnsigned = u128;
	type FeePrecision = ConstU128<10_000_000_000>; // 10 decimals
	type APrecision = ConstU128<100>; // 2 decimals
	type PoolAssetLimit = ConstU32<5>;
	type SwapExactOverAmount = ConstU128<100>;
	type WeightInfo = weights::nutsfinance_stable_asset::WeightInfo<Runtime>;
	type ListingOrigin = EnsureRootOrHalfGeneralCouncil;
	type EnsurePoolAssetId = EnsurePoolAssetId;
}

define_combined_task! {
	#[derive(Clone, Encode, Decode, PartialEq, RuntimeDebug, TypeInfo)]
	pub enum ScheduledTasks {
		EvmTask(EvmTask<Runtime>),
	}
}

parameter_types!(
	// At least 2% of max block weight should remain before idle tasks are dispatched.
	pub MinimumWeightRemainInBlock: Weight = RuntimeBlockWeights::get().max_block / 50;
);

impl module_idle_scheduler::Config for Runtime {
	type Event = Event;
	type WeightInfo = ();
	type Task = ScheduledTasks;
	type MinimumWeightRemainInBlock = MinimumWeightRemainInBlock;
	type RelayChainBlockNumberProvider = RelaychainBlockNumberProvider<Runtime>;
	// Number of relay chain blocks produced with no parachain blocks finalized,
	// once this number is reached idle scheduler is disabled as block production is slow
	type DisableBlockThreshold = ConstU32<6>;
}

impl cumulus_pallet_aura_ext::Config for Runtime {}

#[derive(Clone, Encode, Decode, PartialEq, Eq, RuntimeDebug)]
pub struct ConvertEthereumTx;

impl Convert<(Call, SignedExtra), Result<(EthereumTransactionMessage, SignedExtra), InvalidTransaction>>
	for ConvertEthereumTx
{
	fn convert(
		(call, mut extra): (Call, SignedExtra),
	) -> Result<(EthereumTransactionMessage, SignedExtra), InvalidTransaction> {
		match call {
			Call::EVM(module_evm::Call::eth_call {
				action,
				input,
				value,
				gas_limit,
				storage_limit,
				access_list,
				valid_until,
			}) => {
				if System::block_number() > valid_until {
					return Err(InvalidTransaction::Stale);
				}

				let (_, _, _, _, mortality, check_nonce, _, charge, ..) = extra.clone();

				if mortality != frame_system::CheckEra::from(sp_runtime::generic::Era::Immortal) {
					// require immortal
					return Err(InvalidTransaction::BadProof);
				}

				let nonce = check_nonce.nonce;
				let tip = charge.0;

				extra.5.mark_as_ethereum_tx(valid_until);

				Ok((
					EthereumTransactionMessage {
						chain_id: EVM::chain_id(),
						genesis: System::block_hash(0),
						nonce,
						tip,
						gas_limit,
						storage_limit,
						action,
						value,
						input,
						valid_until,
						access_list,
					},
					extra,
				))
			}
			_ => Err(InvalidTransaction::BadProof),
		}
	}
}

#[derive(Clone, Encode, Decode, PartialEq, Eq, RuntimeDebug)]
pub struct PayerSignatureVerification;

impl Convert<(Call, SignedExtra), Result<(), InvalidTransaction>> for PayerSignatureVerification {
	fn convert((call, extra): (Call, SignedExtra)) -> Result<(), InvalidTransaction> {
		if let Call::TransactionPayment(module_transaction_payment::Call::with_fee_paid_by {
			call,
			payer_addr,
			payer_sig,
		}) = call
		{
			let payer_account: [u8; 32] = payer_addr
				.encode()
				.as_slice()
				.try_into()
				.map_err(|_| InvalidTransaction::BadSigner)?;
			// payer signature is aim at inner call of `with_fee_paid_by` call.
			let raw_payload = SignedPayload::new(*call, extra).map_err(|_| InvalidTransaction::BadSigner)?;
			if !raw_payload.using_encoded(|payload| payer_sig.verify(payload, &payer_account.into())) {
				return Err(InvalidTransaction::BadProof);
			}
		}
		Ok(())
	}
}

/// Block header type as expected by this runtime.
pub type Header = generic::Header<BlockNumber, BlakeTwo256>;
/// Block type as expected by this runtime.
pub type Block = generic::Block<Header, UncheckedExtrinsic>;
/// A Block signed with a Justification
pub type SignedBlock = generic::SignedBlock<Block>;
/// BlockId type as expected by this runtime.
pub type BlockId = generic::BlockId<Block>;
/// The SignedExtension to the basic transaction logic.
pub type SignedExtra = (
	frame_system::CheckNonZeroSender<Runtime>,
	frame_system::CheckSpecVersion<Runtime>,
	frame_system::CheckTxVersion<Runtime>,
	frame_system::CheckGenesis<Runtime>,
	frame_system::CheckEra<Runtime>,
	runtime_common::CheckNonce<Runtime>,
	frame_system::CheckWeight<Runtime>,
	module_transaction_payment::ChargeTransactionPayment<Runtime>,
	module_evm::SetEvmOrigin<Runtime>,
);
/// Unchecked extrinsic type as expected by this runtime.
pub type UncheckedExtrinsic = AcalaUncheckedExtrinsic<
	Call,
	SignedExtra,
	ConvertEthereumTx,
	StorageDepositPerByte,
	TxFeePerGas,
	PayerSignatureVerification,
>;
/// The payload being signed in transactions.
pub type SignedPayload = generic::SignedPayload<Call, SignedExtra>;
/// Extrinsic type that has already been checked.
pub type CheckedExtrinsic = generic::CheckedExtrinsic<AccountId, Call, SignedExtra>;
/// Executive: handles dispatch to the various modules.
pub type Executive =
	frame_executive::Executive<Runtime, Block, frame_system::ChainContext<Runtime>, Runtime, AllPalletsWithSystem, ()>;

construct_runtime!(
	pub enum Runtime where
		Block = Block,
		NodeBlock = primitives::Block,
		UncheckedExtrinsic = UncheckedExtrinsic
	{
		// Core
		System: frame_system = 0,
		Timestamp: pallet_timestamp = 1,
		Scheduler: pallet_scheduler = 2,
		TransactionPause: module_transaction_pause = 3,
		Preimage: pallet_preimage = 4,

		// Tokens & Related
		Balances: pallet_balances = 10,
		Tokens: orml_tokens exclude_parts { Call } = 11,
		Currencies: module_currencies = 12,
		Vesting: orml_vesting = 13,
		TransactionPayment: module_transaction_payment = 14,

		// Treasury
		Treasury: pallet_treasury = 20,
		Bounties: pallet_bounties = 21,
		Tips: pallet_tips = 22,

		// Utility
		Utility: pallet_utility = 30,
		Multisig: pallet_multisig = 31,
		Recovery: pallet_recovery = 32,
		Proxy: pallet_proxy = 33,
		// NOTE: IdleScheduler must be put before ParachainSystem in order to read relaychain blocknumber
		IdleScheduler: module_idle_scheduler = 34,

		Indices: pallet_indices = 40,

		// Governance
		GeneralCouncil: pallet_collective::<Instance1> = 50,
		GeneralCouncilMembership: pallet_membership::<Instance1> = 51,
		FinancialCouncil: pallet_collective::<Instance2> = 52,
		FinancialCouncilMembership: pallet_membership::<Instance2> = 53,
		HomaCouncil: pallet_collective::<Instance3> = 54,
		HomaCouncilMembership: pallet_membership::<Instance3> = 55,
		TechnicalCommittee: pallet_collective::<Instance4> = 56,
		TechnicalCommitteeMembership: pallet_membership::<Instance4> = 57,

		Authority: orml_authority = 70,
		PhragmenElection: pallet_elections_phragmen = 71,
		Democracy: pallet_democracy = 72,

		// Oracle
		//
		// NOTE: OperatorMembership must be placed after Oracle or else will have race condition on initialization
		AcalaOracle: orml_oracle::<Instance1> = 80,
		OperatorMembershipAcala: pallet_membership::<Instance5> = 82,

		// ORML Core
		Auction: orml_auction = 100,
		Rewards: orml_rewards = 101,
		OrmlNFT: orml_nft exclude_parts { Call } = 102,

		// Acala Core
		Prices: module_prices = 110,
		Dex: module_dex = 111,
		DexOracle: module_dex_oracle = 112,
		AggregatedDex: module_aggregated_dex = 113,

		// Honzon
		AuctionManager: module_auction_manager = 120,
		Loans: module_loans = 121,
		Honzon: module_honzon = 122,
		CdpTreasury: module_cdp_treasury = 123,
		CdpEngine: module_cdp_engine = 124,
		EmergencyShutdown: module_emergency_shutdown = 125,

		// Homa
		NomineesElection: module_nominees_election = 131,
		Homa: module_homa = 136,
		XcmInterface: module_xcm_interface = 137,

		// Acala Other
		Incentives: module_incentives = 140,
		NFT: module_nft = 141,
		AssetRegistry: module_asset_registry = 142,

		// Ecosystem modules
		RenVmBridge: ecosystem_renvm_bridge = 150,
		Starport: ecosystem_starport = 151,
		CompoundCash: ecosystem_compound_cash exclude_parts { Call } = 152,

		// Parachain
		ParachainInfo: parachain_info exclude_parts { Call } = 161,

		// XCM
		XcmpQueue: cumulus_pallet_xcmp_queue = 170,
		PolkadotXcm: pallet_xcm = 171,
		CumulusXcm: cumulus_pallet_xcm exclude_parts { Call } = 172,
		DmpQueue: cumulus_pallet_dmp_queue = 173,
		XTokens: orml_xtokens = 174,
		UnknownTokens: orml_unknown_tokens exclude_parts { Call } = 175,
		OrmlXcm: orml_xcm = 176,

		// Smart contracts
		EVM: module_evm = 180,
		EVMBridge: module_evm_bridge exclude_parts { Call } = 181,
		EvmAccounts: module_evm_accounts = 182,

		// Collator support. the order of these 4 are important and shall not change.
		Authorship: pallet_authorship = 190,
		CollatorSelection: module_collator_selection = 191,
		Session: pallet_session = 192,
		Aura: pallet_aura = 193,
		AuraExt: cumulus_pallet_aura_ext exclude_parts { Call } = 194,
		SessionManager: module_session_manager = 195,

		// Stable asset
		StableAsset: nutsfinance_stable_asset = 200,
		Payments: orml_payments = 201,

		// Staking related pallets
		Earning: module_earning = 210,

		// Parachain System, always put it at the end
		ParachainSystem: cumulus_pallet_parachain_system = 160,

		// Dev
		Sudo: pallet_sudo = 255,
	}
);

#[cfg(feature = "runtime-benchmarks")]
#[macro_use]
extern crate orml_benchmarking;

#[cfg(feature = "runtime-benchmarks")]
mod benches {
	define_benchmarks!(
		[module_dex, benchmarking::dex]
		[module_dex_oracle, benchmarking::dex_oracle]
		[module_asset_registry, benchmarking::asset_registry]
		[module_auction_manager, benchmarking::auction_manager]
		[module_cdp_engine, benchmarking::cdp_engine]
		[module_earning, benchmarking::earning]
		[module_emergency_shutdown, benchmarking::emergency_shutdown]
		[module_evm, benchmarking::evm]
		[module_homa, benchmarking::homa]
		[module_honzon, benchmarking::honzon]
		[module_cdp_treasury, benchmarking::cdp_treasury]
		[module_collator_selection, benchmarking::collator_selection]
		[module_nominees_election, benchmarking::nominees_election]
		[module_transaction_pause, benchmarking::transaction_pause]
		[module_transaction_payment, benchmarking::transaction_payment]
		[module_incentives, benchmarking::incentives]
		[module_prices, benchmarking::prices]
		[module_evm_accounts, benchmarking::evm_accounts]
		[module_currencies, benchmarking::currencies]
		[module_session_manager, benchmarking::session_manager]
		[orml_tokens, benchmarking::tokens]
		[orml_vesting, benchmarking::vesting]
		[orml_auction, benchmarking::auction]
		[orml_authority, benchmarking::authority]
		[orml_oracle, benchmarking::oracle]
		[nutsfinance_stable_asset, benchmarking::nutsfinance_stable_asset]
		[module_idle_scheduler, benchmarking::idle_scheduler]
	);
}

#[cfg(not(feature = "disable-runtime-api"))]
impl_runtime_apis! {
	impl sp_api::Core<Block> for Runtime {
		fn version() -> RuntimeVersion {
			VERSION
		}

		fn execute_block(block: Block) {
			Executive::execute_block(block)
		}

		fn initialize_block(header: &<Block as BlockT>::Header) {
			Executive::initialize_block(header)
		}
	}

	impl sp_api::Metadata<Block> for Runtime {
		fn metadata() -> OpaqueMetadata {
			OpaqueMetadata::new(Runtime::metadata().into())
		}
	}

	impl sp_block_builder::BlockBuilder<Block> for Runtime {
		fn apply_extrinsic(extrinsic: <Block as BlockT>::Extrinsic) -> ApplyExtrinsicResult {
			Executive::apply_extrinsic(extrinsic)
		}

		fn finalize_block() -> <Block as BlockT>::Header {
			Executive::finalize_block()
		}

		fn inherent_extrinsics(data: sp_inherents::InherentData) -> Vec<<Block as BlockT>::Extrinsic> {
			data.create_extrinsics()
		}

		fn check_inherents(
			block: Block,
			data: sp_inherents::InherentData,
		) -> sp_inherents::CheckInherentsResult {
			data.check_extrinsics(&block)
		}
	}

	impl sp_transaction_pool::runtime_api::TaggedTransactionQueue<Block> for Runtime {
		fn validate_transaction(
			source: TransactionSource,
			tx: <Block as BlockT>::Extrinsic,
			block_hash: <Block as BlockT>::Hash,
		) -> TransactionValidity {
			Executive::validate_transaction(source, tx, block_hash)
		}
	}

	impl sp_offchain::OffchainWorkerApi<Block> for Runtime {
		fn offchain_worker(header: &<Block as BlockT>::Header) {
			Executive::offchain_worker(header)
		}
	}

	impl sp_consensus_aura::AuraApi<Block, AuraId> for Runtime {
		fn slot_duration() -> sp_consensus_aura::SlotDuration {
			sp_consensus_aura::SlotDuration::from_millis(Aura::slot_duration())
		}

		fn authorities() -> Vec<AuraId> {
			Aura::authorities().into_inner()
		}
	}

	impl sp_session::SessionKeys<Block> for Runtime {
		fn generate_session_keys(seed: Option<Vec<u8>>) -> Vec<u8> {
			SessionKeys::generate(seed)
		}

		fn decode_session_keys(
			encoded: Vec<u8>,
		) -> Option<Vec<(Vec<u8>, KeyTypeId)>> {
			SessionKeys::decode_into_raw_public_keys(&encoded)
		}
	}

	impl frame_system_rpc_runtime_api::AccountNonceApi<Block, AccountId, Nonce> for Runtime {
		fn account_nonce(account: AccountId) -> Nonce {
			System::account_nonce(account)
		}
	}

	impl pallet_transaction_payment_rpc_runtime_api::TransactionPaymentApi<
		Block,
		Balance,
	> for Runtime {
		fn query_info(uxt: <Block as BlockT>::Extrinsic, len: u32) -> RuntimeDispatchInfo<Balance> {
			TransactionPayment::query_info(uxt, len)
		}
		fn query_fee_details(uxt: <Block as BlockT>::Extrinsic, len: u32) -> FeeDetails<Balance> {
			TransactionPayment::query_fee_details(uxt, len)
		}
	}

	impl orml_oracle_rpc_runtime_api::OracleApi<
		Block,
		DataProviderId,
		CurrencyId,
		TimeStampedPrice,
	> for Runtime {
		fn get_value(provider_id: DataProviderId ,key: CurrencyId) -> Option<TimeStampedPrice> {
			match provider_id {
				DataProviderId::Acala => AcalaOracle::get_no_op(&key),
				DataProviderId::Aggregated => <AggregatedDataProvider as DataProviderExtended<_, _>>::get_no_op(&key)
			}
		}

		fn get_all_values(provider_id: DataProviderId) -> Vec<(CurrencyId, Option<TimeStampedPrice>)> {
			match provider_id {
				DataProviderId::Acala => AcalaOracle::get_all_values(),
				DataProviderId::Aggregated => <AggregatedDataProvider as DataProviderExtended<_, _>>::get_all_values()
			}
		}
	}

	impl orml_tokens_rpc_runtime_api::TokensApi<
		Block,
		CurrencyId,
		Balance,
	> for Runtime {
		fn query_existential_deposit(key: CurrencyId) -> Balance {
			if key == GetNativeCurrencyId::get() {
				NativeTokenExistentialDeposit::get()
			} else {
				ExistentialDeposits::get(&key)
			}
		}
	}

	impl module_evm_rpc_runtime_api::EVMRuntimeRPCApi<Block, Balance> for Runtime {
		fn block_limits() -> BlockLimits {
			BlockLimits {
				max_gas_limit: runtime_common::EvmLimits::<Runtime>::max_gas_limit(),
				max_storage_limit: runtime_common::EvmLimits::<Runtime>::max_storage_limit(),
			}
		}

		fn call(
			from: H160,
			to: H160,
			data: Vec<u8>,
			value: Balance,
			gas_limit: u64,
			storage_limit: u32,
			access_list: Option<Vec<AccessListItem>>,
			_estimate: bool,
		) -> Result<CallInfo, sp_runtime::DispatchError> {
			<Runtime as module_evm::Config>::Runner::rpc_call(
				from,
				from,
				to,
				data,
				value,
				gas_limit,
				storage_limit,
				access_list.unwrap_or_default().into_iter().map(|v| (v.address, v.storage_keys)).collect(),
				<Runtime as module_evm::Config>::config(),
			)
		}

		fn create(
			from: H160,
			data: Vec<u8>,
			value: Balance,
			gas_limit: u64,
			storage_limit: u32,
			access_list: Option<Vec<AccessListItem>>,
			_estimate: bool,
		) -> Result<CreateInfo, sp_runtime::DispatchError> {
			<Runtime as module_evm::Config>::Runner::rpc_create(
				from,
				data,
				value,
				gas_limit,
				storage_limit,
				access_list.unwrap_or_default().into_iter().map(|v| (v.address, v.storage_keys)).collect(),
				<Runtime as module_evm::Config>::config(),
			)
		}

		fn get_estimate_resources_request(extrinsic: Vec<u8>) -> Result<EstimateResourcesRequest, sp_runtime::DispatchError> {
			let utx = UncheckedExtrinsic::decode_all_with_depth_limit(sp_api::MAX_EXTRINSIC_DEPTH, &mut &*extrinsic)
				.map_err(|_| sp_runtime::DispatchError::Other("Invalid parameter extrinsic, decode failed"))?;

			let request = match utx.0.function {
				Call::EVM(module_evm::Call::call{target, input, value, gas_limit, storage_limit, access_list}) => {
					Some(EstimateResourcesRequest {
						from: None,
						to: Some(target),
						gas_limit: Some(gas_limit),
						storage_limit: Some(storage_limit),
						value: Some(value),
						data: Some(input),
						access_list: Some(access_list)
					})
				}
				Call::EVM(module_evm::Call::create{input, value, gas_limit, storage_limit, access_list}) => {
					Some(EstimateResourcesRequest {
						from: None,
						to: None,
						gas_limit: Some(gas_limit),
						storage_limit: Some(storage_limit),
						value: Some(value),
						data: Some(input),
						access_list: Some(access_list)
					})
				}
				_ => None,
			};

			request.ok_or(sp_runtime::DispatchError::Other("Invalid parameter extrinsic, not evm Call"))
		}
	}

	impl cumulus_primitives_core::CollectCollationInfo<Block> for Runtime {
		fn collect_collation_info(header: &<Block as BlockT>::Header) -> cumulus_primitives_core::CollationInfo {
			ParachainSystem::collect_collation_info(header)
		}
	}

	#[cfg(feature = "try-runtime")]
	impl frame_try_runtime::TryRuntime<Block> for Runtime {
		fn on_runtime_upgrade() -> (Weight, Weight) {
			// NOTE: intentional unwrap: we don't want to propagate the error backwards, and want to
			// have a backtrace here. If any of the pre/post migration checks fail, we shall stop
			// right here and right now.
			let weight = Executive::try_runtime_upgrade().unwrap();
			(weight, RuntimeBlockWeights::get().max_block)
		}

		fn execute_block_no_check(block: Block) -> Weight {
			Executive::execute_block_no_check(block)
		}
	}

	// benchmarks for acala modules
	#[cfg(feature = "runtime-benchmarks")]
	impl frame_benchmarking::Benchmark<Block> for Runtime {
		fn benchmark_metadata(extra: bool) -> (
			Vec<frame_benchmarking::BenchmarkList>,
			Vec<frame_support::traits::StorageInfo>,
		) {
			use frame_benchmarking::{list_benchmark as frame_list_benchmark, Benchmarking, BenchmarkList};
			use frame_support::traits::StorageInfoTrait;

			use module_nft::benchmarking::Pallet as NftBench;

			let mut list = Vec::<BenchmarkList>::new();

			frame_list_benchmark!(list, extra, module_nft, NftBench::<Runtime>);
			list_benchmarks!(list, extra);

			let storage_info = AllPalletsWithSystem::storage_info();

			return (list, storage_info)
		}

		fn dispatch_benchmark(
			config: frame_benchmarking::BenchmarkConfig
		) -> Result<Vec<frame_benchmarking::BenchmarkBatch>, sp_runtime::RuntimeString> {
			use frame_benchmarking::{Benchmarking, BenchmarkBatch, add_benchmark as frame_add_benchmark, TrackedStorageKey};
			use module_nft::benchmarking::Pallet as NftBench;

			let whitelist: Vec<TrackedStorageKey> = vec![
				// Block Number
				// frame_system::Number::<Runtime>::hashed_key().to_vec(),
				hex_literal::hex!("26aa394eea5630e07c48ae0c9558cef702a5c1b19ab7a04f536c519aca4983ac").to_vec().into(),
				// Total Issuance
				hex_literal::hex!("c2261276cc9d1f8598ea4b6a74b15c2f57c875e4cff74148e4628f264b974c80").to_vec().into(),
				// Execution Phase
				hex_literal::hex!("26aa394eea5630e07c48ae0c9558cef7ff553b5a9862a516939d82b3d3d8661a").to_vec().into(),
				// Event Count
				hex_literal::hex!("26aa394eea5630e07c48ae0c9558cef70a98fdbe9ce6c55837576c60c7af3850").to_vec().into(),
				// System Events
				hex_literal::hex!("26aa394eea5630e07c48ae0c9558cef780d41e5e16056765bc8461851072c9d7").to_vec().into(),
				// Caller 0 Account
				hex_literal::hex!("26aa394eea5630e07c48ae0c9558cef7b99d880ec681799c0cf30e8886371da946c154ffd9992e395af90b5b13cc6f295c77033fce8a9045824a6690bbf99c6db269502f0a8d1d2a008542d5690a0749").to_vec().into(),
				// Treasury Account
				hex_literal::hex!("26aa394eea5630e07c48ae0c9558cef7b99d880ec681799c0cf30e8886371da95ecffd7b6c0f78751baa9d281e0bfa3a6d6f646c70792f74727372790000000000000000000000000000000000000000").to_vec().into(),
			];
			let mut batches = Vec::<BenchmarkBatch>::new();
			let params = (&config, &whitelist);

			frame_add_benchmark!(params, batches, module_nft, NftBench::<Runtime>);
			add_benchmarks!(params, batches);

			if batches.is_empty() { return Err("Benchmark not found for this module.".into()) }
			Ok(batches)
		}
	}
}

struct CheckInherents;

impl cumulus_pallet_parachain_system::CheckInherents<Block> for CheckInherents {
	fn check_inherents(
		block: &Block,
		relay_state_proof: &cumulus_pallet_parachain_system::RelayChainStateProof,
	) -> sp_inherents::CheckInherentsResult {
		let relay_chain_slot = relay_state_proof
			.read_slot()
			.expect("Could not read the relay chain slot from the proof");

		let inherent_data = cumulus_primitives_timestamp::InherentDataProvider::from_relay_chain_slot_and_duration(
			relay_chain_slot,
			sp_std::time::Duration::from_secs(6),
		)
		.create_inherent_data()
		.expect("Could not create the timestamp inherent data");

		inherent_data.check_extrinsics(block)
	}
}

#[cfg(not(feature = "standalone"))]
cumulus_pallet_parachain_system::register_validate_block!(
	Runtime = Runtime,
	BlockExecutor = cumulus_pallet_aura_ext::BlockExecutor::<Runtime, Executive>,
	CheckInherents = CheckInherents,
);

#[cfg(test)]
mod tests {
	use super::*;
	use frame_support::dispatch::DispatchInfo;
	use frame_system::offchain::CreateSignedTransaction;
	use module_support::AddressMapping;
	use sp_runtime::traits::SignedExtension;

	#[test]
	fn validate_transaction_submitter_bounds() {
		fn is_submit_signed_transaction<T>()
		where
			T: CreateSignedTransaction<Call>,
		{
		}

		is_submit_signed_transaction::<Runtime>();
	}

	#[test]
	fn ensure_can_create_contract() {
		// Ensure that the `ExistentialDeposit` for creating the contract >= account `ExistentialDeposit`.
		// Otherwise, the creation of the contract account will fail because it is less than
		// ExistentialDeposit.
		assert!(
			Balance::from(NewContractExtraBytes::get()).saturating_mul(
				<StorageDepositPerByte as frame_support::traits::Get<Balance>>::get() / 10u128.saturating_pow(6)
			) >= NativeTokenExistentialDeposit::get()
		);
	}

	#[test]
	fn ensure_can_kick_collator() {
		// Ensure that `required_point` > 0, collator can be kicked out normally.
		assert!(
			CollatorKickThreshold::get().mul_floor(
				(SessionDuration::get() * module_collator_selection::POINT_PER_BLOCK)
					.checked_div(<Runtime as module_collator_selection::Config>::MaxCandidates::get())
					.unwrap()
			) > 0
		);
	}

	#[test]
	fn check_call_size() {
		assert!(
			core::mem::size_of::<Call>() <= 280,
			"size of Call is more than 280 bytes: some calls have too big arguments, use Box to \
			reduce the size of Call.
			If the limit is too strong, maybe consider increasing the limit",
		);
	}

	#[test]
	fn convert_tx_check_evm_nonce() {
		sp_io::TestExternalities::new_empty().execute_with(|| {
			let alice: AccountId = sp_runtime::AccountId32::from([8; 32]);
			System::inc_account_nonce(&alice); // system::account.nonce = 1

			let address = EvmAddressMapping::<Runtime>::get_evm_address(&alice)
				.unwrap_or_else(|| EvmAddressMapping::<Runtime>::get_default_evm_address(&alice));

			// set evm nonce to 3
			module_evm::Accounts::<Runtime>::insert(
				&address,
				module_evm::AccountInfo {
					nonce: 3,
					contract_info: None,
				},
			);

			let call = Call::EVM(module_evm::Call::eth_call {
				action: module_evm::TransactionAction::Create,
				input: vec![0x01],
				value: 0,
				gas_limit: 21_000,
				storage_limit: 1_000,
				valid_until: 30,
				access_list: vec![],
			});

			let extra: SignedExtra = (
				frame_system::CheckNonZeroSender::<Runtime>::new(),
				frame_system::CheckSpecVersion::<Runtime>::new(),
				frame_system::CheckTxVersion::<Runtime>::new(),
				frame_system::CheckGenesis::<Runtime>::new(),
				frame_system::CheckEra::<Runtime>::from(generic::Era::Immortal),
				runtime_common::CheckNonce::<Runtime>::from(3),
				frame_system::CheckWeight::<Runtime>::new(),
				module_transaction_payment::ChargeTransactionPayment::<Runtime>::from(0),
				module_evm::SetEvmOrigin::<Runtime>::new(),
			);

			let mut expected_extra = extra.clone();
			expected_extra.5.mark_as_ethereum_tx(30);

			assert_eq!(
				ConvertEthereumTx::convert((call.clone(), extra.clone())).unwrap(),
				(
					EthereumTransactionMessage {
						nonce: 3, // evm::account.nonce
						tip: 0,
						gas_limit: 21_000,
						storage_limit: 1_000,
						action: module_evm::TransactionAction::Create,
						value: 0,
						input: vec![0x01],
						chain_id: 0,
						genesis: sp_core::H256::default(),
						valid_until: 30,
						access_list: vec![],
					},
					expected_extra.clone()
				)
			);

			let info = DispatchInfo::default();

			// valid tx in future
			assert_eq!(
				extra.5.validate(&alice, &call, &info, 0),
				Ok(sp_runtime::transaction_validity::ValidTransaction {
					priority: 0,
					requires: vec![Encode::encode(&(alice.clone(), 2u32))],
					provides: vec![Encode::encode(&(alice.clone(), 3u32))],
					longevity: sp_runtime::transaction_validity::TransactionLongevity::MAX,
					propagate: true,
				})
			);
			// valid evm tx
			assert_eq!(
				expected_extra.5.validate(&alice, &call, &info, 0),
				Ok(sp_runtime::transaction_validity::ValidTransaction {
					priority: 0,
					requires: vec![],
					provides: vec![Encode::encode(&(address, 3u32))],
					longevity: 30,
					propagate: true,
				})
			);

			// valid evm tx in future
			expected_extra.5.nonce = 4;
			assert_eq!(
				expected_extra.5.validate(&alice, &call, &info, 0),
				Ok(sp_runtime::transaction_validity::ValidTransaction {
					priority: 0,
					requires: vec![Encode::encode(&(address, 3u32))],
					provides: vec![Encode::encode(&(address, 4u32))],
					longevity: 30,
					propagate: true,
				})
			);
		});
	}

	fn new_test_ext() -> sp_io::TestExternalities {
		let t = frame_system::GenesisConfig::default()
			.build_storage::<Runtime>()
			.unwrap();
		let mut ext = sp_io::TestExternalities::new(t);
		ext.execute_with(|| System::set_block_number(1));
		ext
	}

	#[test]
	fn payer_signature_verify() {
		use sp_core::Pair;

		let extra: SignedExtra = (
			frame_system::CheckNonZeroSender::<Runtime>::new(),
			frame_system::CheckSpecVersion::<Runtime>::new(),
			frame_system::CheckTxVersion::<Runtime>::new(),
			frame_system::CheckGenesis::<Runtime>::new(),
			frame_system::CheckEra::<Runtime>::from(generic::Era::Immortal),
			runtime_common::CheckNonce::<Runtime>::from(0),
			frame_system::CheckWeight::<Runtime>::new(),
			module_transaction_payment::ChargeTransactionPayment::<Runtime>::from(0),
			module_evm::SetEvmOrigin::<Runtime>::new(),
		);

		// correct payer signature
		new_test_ext().execute_with(|| {
			let payer = sp_keyring::AccountKeyring::Charlie;

			let call = Call::Balances(pallet_balances::Call::transfer {
				dest: sp_runtime::MultiAddress::Id(sp_keyring::AccountKeyring::Bob.to_account_id()),
				value: 100,
			});

			let raw_payload = SignedPayload::new(call.clone(), extra.clone()).unwrap();
			let payer_signature = raw_payload.using_encoded(|payload| payer.pair().sign(payload));

			let fee_call = Call::TransactionPayment(module_transaction_payment::Call::with_fee_paid_by {
				call: Box::new(call),
				payer_addr: payer.to_account_id(),
				payer_sig: sp_runtime::MultiSignature::Sr25519(payer_signature),
			});
			assert!(PayerSignatureVerification::convert((fee_call, extra.clone())).is_ok());
		});

		// wrong payer signature
		new_test_ext().execute_with(|| {
			let hacker = sp_keyring::AccountKeyring::Dave;

			let call = Call::Balances(pallet_balances::Call::transfer {
				dest: sp_runtime::MultiAddress::Id(sp_keyring::AccountKeyring::Bob.to_account_id()),
				value: 100,
			});
			let hacker_call = Call::Balances(pallet_balances::Call::transfer {
				dest: sp_runtime::MultiAddress::Id(sp_keyring::AccountKeyring::Dave.to_account_id()),
				value: 100,
			});

			let raw_payload = SignedPayload::new(hacker_call.clone(), extra.clone()).unwrap();
			let payer_signature = raw_payload.using_encoded(|payload| hacker.pair().sign(payload));

			let fee_call = Call::TransactionPayment(module_transaction_payment::Call::with_fee_paid_by {
				call: Box::new(call),
				payer_addr: hacker.to_account_id(),
				payer_sig: sp_runtime::MultiSignature::Sr25519(payer_signature),
			});
			assert!(PayerSignatureVerification::convert((fee_call, extra)).is_err());
		});
	}
}<|MERGE_RESOLUTION|>--- conflicted
+++ resolved
@@ -1102,15 +1102,12 @@
 	type UnixTime = Timestamp;
 	type Currency = Currencies;
 	type DEX = Dex;
-<<<<<<< HEAD
 	type MaxLiquidationContractSlippage = MaxLiquidationContractSlippage;
 	type MaxLiquidationContracts = ConstU32<10>;
 	type LiquidationEvmBridge = module_evm_bridge::LiquidationEvmBridge<Runtime>;
 	type PalletId = CDPEnginePalletId;
 	type EvmAddressMapping = module_evm_accounts::EvmAddressMapping<Runtime>;
-=======
 	type Swap = AcalaSwap;
->>>>>>> 0807de94
 	type WeightInfo = weights::module_cdp_engine::WeightInfo<Runtime>;
 }
 
