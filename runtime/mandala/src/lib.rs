// This file is part of Acala.

// Copyright (C) 2020-2021 Acala Foundation.
// SPDX-License-Identifier: GPL-3.0-or-later WITH Classpath-exception-2.0

// This program is free software: you can redistribute it and/or modify
// it under the terms of the GNU General Public License as published by
// the Free Software Foundation, either version 3 of the License, or
// (at your option) any later version.

// This program is distributed in the hope that it will be useful,
// but WITHOUT ANY WARRANTY; without even the implied warranty of
// MERCHANTABILITY or FITNESS FOR A PARTICULAR PURPOSE. See the
// GNU General Public License for more details.

// You should have received a copy of the GNU General Public License
// along with this program. If not, see <https://www.gnu.org/licenses/>.

//! The Dev runtime. This can be compiled with `#[no_std]`, ready for Wasm.

#![cfg_attr(not(feature = "std"), no_std)]
// `construct_runtime!` does a lot of recursion and requires us to increase the limit to 256.
#![recursion_limit = "256"]
// The `large_enum_variant` warning originates from `construct_runtime` macro.
#![allow(clippy::large_enum_variant)]
#![allow(clippy::unnecessary_mut_passed)]
#![allow(clippy::or_fun_call)]
#![allow(clippy::from_over_into)]
#![allow(clippy::upper_case_acronyms)]

// Make the WASM binary available.
#[cfg(feature = "std")]
include!(concat!(env!("OUT_DIR"), "/wasm_binary.rs"));

use codec::{Decode, Encode};
pub use frame_support::{
	construct_runtime, log, parameter_types,
	traits::{
		All, Contains, ContainsLengthBound, Currency as PalletCurrency, EnsureOrigin, Filter, Get, Imbalance,
		InstanceFilter, IsSubType, IsType, KeyOwnerProofSystem, LockIdentifier, MaxEncodedLen, OnUnbalanced,
		Randomness, SortedMembers, U128CurrencyToVote, WithdrawReasons,
	},
	weights::{
		constants::{BlockExecutionWeight, ExtrinsicBaseWeight, RocksDbWeight, WEIGHT_PER_SECOND},
		DispatchClass, IdentityFee, Weight,
	},
	PalletId, RuntimeDebug, StorageValue,
};
use frame_system::{EnsureRoot, RawOrigin};
use hex_literal::hex;
use module_currencies::{BasicCurrencyAdapter, Currency};
use module_evm::{CallInfo, CreateInfo};
use module_evm_accounts::EvmAddressMapping;
pub use module_evm_manager::EvmCurrencyIdMapping;
use module_transaction_payment::{Multiplier, TargetedFeeAdjustment};
use orml_tokens::CurrencyAdapter;
use orml_traits::{
	create_median_value_data_provider, parameter_type_with_key, DataFeeder, DataProviderExtended, MultiCurrency,
};
use pallet_transaction_payment::{FeeDetails, RuntimeDispatchInfo};
use sp_api::impl_runtime_apis;
use sp_consensus_aura::sr25519::AuthorityId as AuraId;
use sp_core::{crypto::KeyTypeId, OpaqueMetadata, H160};
use sp_runtime::{
	create_runtime_str, generic, impl_opaque_keys,
	traits::{
		AccountIdConversion, BadOrigin, BlakeTwo256, Block as BlockT, Convert, SaturatedConversion, StaticLookup,
	},
	transaction_validity::{TransactionSource, TransactionValidity},
	ApplyExtrinsicResult, DispatchResult, FixedPointNumber,
};
use sp_std::prelude::*;

#[cfg(feature = "std")]
use sp_version::NativeVersion;
use sp_version::RuntimeVersion;

pub use cumulus_primitives_core::ParaId;
pub use orml_xcm_support::{IsNativeConcrete, MultiCurrencyAdapter, MultiNativeAsset};
use pallet_xcm::XcmPassthrough;
pub use polkadot_parachain::primitives::Sibling;
pub use xcm::v0::{
	Junction::{self, AccountId32, GeneralKey, Parachain, Parent},
	MultiAsset,
	MultiLocation::{self, X1, X2, X3},
	NetworkId, Xcm,
};
pub use xcm_builder::{
	AccountId32Aliases, AllowTopLevelPaidExecutionFrom, AllowUnpaidExecutionFrom, EnsureXcmOrigin,
	FixedRateOfConcreteFungible, FixedWeightBounds, IsConcrete, LocationInverter, NativeAsset, ParentAsSuperuser,
	ParentIsDefault, RelayChainAsNative, SiblingParachainAsNative, SiblingParachainConvertsVia,
	SignedAccountId32AsNative, SignedToAccountId32, SovereignSignedViaLocation, TakeRevenue, TakeWeightCredit,
};
pub use xcm_executor::{Config, XcmExecutor};

/// Weights for pallets used in the runtime.
mod weights;

// pub use pallet_staking::StakerStatus;
pub use pallet_timestamp::Call as TimestampCall;
#[cfg(any(feature = "std", test))]
pub use sp_runtime::BuildStorage;
pub use sp_runtime::{Perbill, Percent, Permill, Perquintill};

pub use authority::AuthorityConfigImpl;
pub use constants::{fee::*, time::*};
pub use primitives::{
	evm::EstimateResourcesRequest, AccountId, AccountIndex, AirDropCurrencyId, Amount, AuctionId, AuthoritysOriginId,
<<<<<<< HEAD
	Balance, BlockNumber, CurrencyId, DataProviderId, EraIndex, FeedId, Hash, Moment, Nonce, Share, Signature,
	TokenSymbol, TradingPair,
=======
	Balance, BlockNumber, CurrencyId, DataProviderId, EraIndex, Hash, Moment, Nonce, ReserveIdentifier, Share,
	Signature, TokenSymbol, TradingPair,
>>>>>>> 8dab8a0c
};
pub use runtime_common::{
	cent, dollar, microcent, millicent, CurveFeeModel, EnsureRootOrAllGeneralCouncil,
	EnsureRootOrAllTechnicalCommittee, EnsureRootOrHalfFinancialCouncil, EnsureRootOrHalfGeneralCouncil,
	EnsureRootOrHalfHomaCouncil, EnsureRootOrOneThirdsTechnicalCommittee, EnsureRootOrThreeFourthsGeneralCouncil,
	EnsureRootOrTwoThirdsGeneralCouncil, EnsureRootOrTwoThirdsTechnicalCommittee, ExchangeRate,
	FinancialCouncilInstance, FinancialCouncilMembershipInstance, GasToWeight, GeneralCouncilInstance,
	GeneralCouncilMembershipInstance, HomaCouncilInstance, HomaCouncilMembershipInstance, OffchainSolutionWeightLimit,
	OperatorMembershipInstanceAcala, OperatorMembershipInstanceBand, Price, ProxyType, Rate, Ratio,
	RelaychainBlockNumberProvider, RelaychainSubAccountId, RuntimeBlockLength, RuntimeBlockWeights,
	SystemContractsFilter, TechnicalCommitteeInstance, TechnicalCommitteeMembershipInstance, TimeStampedPrice, ACA,
	AUSD, DOT, LDOT, RENBTC,
};

mod authority;
mod benchmarking;
pub mod constants;

/// This runtime version.
#[sp_version::runtime_version]
pub const VERSION: RuntimeVersion = RuntimeVersion {
	spec_name: create_runtime_str!("mandala"),
	impl_name: create_runtime_str!("mandala"),
	authoring_version: 1,
	spec_version: 1006,
	impl_version: 0,
	apis: RUNTIME_API_VERSIONS,
	transaction_version: 1,
};

/// The version infromation used to identify this runtime when compiled
/// natively.
#[cfg(feature = "std")]
pub fn native_version() -> NativeVersion {
	NativeVersion {
		runtime_version: VERSION,
		can_author_with: Default::default(),
	}
}

impl_opaque_keys! {
	pub struct SessionKeys {
		pub aura: Aura,
	}
}

// Pallet accounts of runtime
parameter_types! {
	pub const TreasuryPalletId: PalletId = PalletId(*b"aca/trsy");
	pub const LoansPalletId: PalletId = PalletId(*b"aca/loan");
	pub const DEXPalletId: PalletId = PalletId(*b"aca/dexm");
	pub const CDPTreasuryPalletId: PalletId = PalletId(*b"aca/cdpt");
	pub const StakingPoolPalletId: PalletId = PalletId(*b"aca/stkp");
	pub const HonzonTreasuryPalletId: PalletId = PalletId(*b"aca/hztr");
	pub const HomaTreasuryPalletId: PalletId = PalletId(*b"aca/hmtr");
	pub const IncentivesPalletId: PalletId = PalletId(*b"aca/inct");
	pub const CollatorPotId: PalletId = PalletId(*b"aca/cpot");
	// Treasury reserve
	pub const TreasuryReservePalletId: PalletId = PalletId(*b"aca/reve");
	pub const PhragmenElectionPalletId: LockIdentifier = *b"aca/phre";
	pub const NftPalletId: PalletId = PalletId(*b"aca/aNFT");
	pub const NomineesElectionId: LockIdentifier = *b"aca/nome";
	pub UnreleasedNativeVaultAccountId: AccountId = PalletId(*b"aca/urls").into_account();
	// Ecosystem modules
	pub const StarportPalletId: PalletId = PalletId(*b"aca/stpt");
}

pub fn get_all_module_accounts() -> Vec<AccountId> {
	vec![
		TreasuryPalletId::get().into_account(),
		LoansPalletId::get().into_account(),
		DEXPalletId::get().into_account(),
		CDPTreasuryPalletId::get().into_account(),
		StakingPoolPalletId::get().into_account(),
		HonzonTreasuryPalletId::get().into_account(),
		HomaTreasuryPalletId::get().into_account(),
		IncentivesPalletId::get().into_account(),
		TreasuryReservePalletId::get().into_account(),
		CollatorPotId::get().into_account(),
		StarportPalletId::get().into_account(),
		ZeroAccountId::get(),
		UnreleasedNativeVaultAccountId::get(),
	]
}

parameter_types! {
	pub const BlockHashCount: BlockNumber = 900; // mortal tx can be valid up to 1 hour after signing
	pub const Version: RuntimeVersion = VERSION;
	pub const SS58Prefix: u8 = 42; // Ss58AddressFormat::SubstrateAccount
}

pub struct BaseCallFilter;
impl Filter<Call> for BaseCallFilter {
	fn filter(call: &Call) -> bool {
		module_transaction_pause::NonPausedTransactionFilter::<Runtime>::filter(call)
			&& !matches!(call, Call::Democracy(pallet_democracy::Call::propose(..)),)
	}
}

impl frame_system::Config for Runtime {
	type AccountId = AccountId;
	type Call = Call;
	type Lookup = (Indices, EvmAccounts);
	type Index = Nonce;
	type BlockNumber = BlockNumber;
	type Hash = Hash;
	type Hashing = BlakeTwo256;
	type Header = generic::Header<BlockNumber, BlakeTwo256>;
	type Event = Event;
	type Origin = Origin;
	type BlockHashCount = BlockHashCount;
	type BlockWeights = RuntimeBlockWeights;
	type BlockLength = RuntimeBlockLength;
	type Version = Version;
	type PalletInfo = PalletInfo;
	type AccountData = pallet_balances::AccountData<Balance>;
	type OnNewAccount = ();
	type OnKilledAccount = (
		module_evm::CallKillAccount<Runtime>,
		module_evm_accounts::CallKillAccount<Runtime>,
	);
	type DbWeight = RocksDbWeight;
	type BaseCallFilter = BaseCallFilter;
	type SystemWeightInfo = ();
	type SS58Prefix = SS58Prefix;
	type OnSetCode = cumulus_pallet_parachain_system::ParachainSetCode<Self>;
}

impl pallet_aura::Config for Runtime {
	type AuthorityId = AuraId;
}

parameter_types! {
	pub const UncleGenerations: u32 = 0;
}

impl pallet_authorship::Config for Runtime {
	type FindAuthor = pallet_session::FindAccountFromAuthorIndex<Self, Aura>;
	type UncleGenerations = UncleGenerations;
	type FilterUncle = ();
	type EventHandler = CollatorSelection;
}

parameter_types! {
	pub const DisabledValidatorsThreshold: Perbill = Perbill::from_percent(33);
	pub const Period: BlockNumber = DAYS;
}

impl pallet_session::Config for Runtime {
	type Event = Event;
	type ValidatorId = <Self as frame_system::Config>::AccountId;
	// we don't have stash and controller, thus we don't need the convert as well.
	type ValidatorIdOf = module_collator_selection::IdentityCollator;
	type ShouldEndSession = SessionManager;
	type NextSessionRotation = SessionManager;
	type SessionManager = CollatorSelection;
	// Essentially just Aura, but lets be pedantic.
	type SessionHandler = <SessionKeys as sp_runtime::traits::OpaqueKeys>::KeyTypeIdProviders;
	type Keys = SessionKeys;
	type DisabledValidatorsThreshold = DisabledValidatorsThreshold;
	type WeightInfo = ();
}

parameter_types! {
	pub const MinCandidates: u32 = 5;
	pub const MaxCandidates: u32 = 200;
	pub const MaxInvulnerables: u32 = 50;
	pub const KickPenaltySessionLength: u32 = 8;
	pub const CollatorKickThreshold: Permill = Permill::from_percent(50);
}

impl module_collator_selection::Config for Runtime {
	type Event = Event;
	type Currency = Balances;
	type ValidatorSet = Session;
	type UpdateOrigin = EnsureRootOrHalfGeneralCouncil;
	type PotId = CollatorPotId;
	type MinCandidates = MinCandidates;
	type MaxCandidates = MaxCandidates;
	type MaxInvulnerables = MaxInvulnerables;
	type KickPenaltySessionLength = KickPenaltySessionLength;
	type CollatorKickThreshold = CollatorKickThreshold;
	type WeightInfo = weights::module_collator_selection::WeightInfo<Runtime>;
}

parameter_types! {
	pub IndexDeposit: Balance = dollar(ACA);
}

impl pallet_indices::Config for Runtime {
	type AccountIndex = AccountIndex;
	type Event = Event;
	type Currency = Balances;
	type Deposit = IndexDeposit;
	type WeightInfo = ();
}

parameter_types! {
	pub const MinimumPeriod: u64 = SLOT_DURATION / 2;
}

impl pallet_timestamp::Config for Runtime {
	/// A timestamp: milliseconds since the unix epoch.
	type Moment = Moment;
	type OnTimestampSet = ();
	// type OnTimestampSet = Babe;
	type MinimumPeriod = MinimumPeriod;
	type WeightInfo = ();
}

parameter_types! {
	// For weight estimation, we assume that the most locks on an individual account will be 50.
	// This number may need to be adjusted in the future if this assumption no longer holds true.
	pub const MaxLocks: u32 = 50;
	pub const MaxReserves: u32 = ReserveIdentifier::Count as u32;
}

impl pallet_balances::Config for Runtime {
	type Balance = Balance;
	type DustRemoval = Treasury;
	type Event = Event;
	type ExistentialDeposit = NativeTokenExistentialDeposit;
	type AccountStore = frame_system::Pallet<Runtime>;
	type MaxLocks = MaxLocks;
	type MaxReserves = MaxReserves;
	type ReserveIdentifier = ReserveIdentifier;
	type WeightInfo = ();
}

parameter_types! {
	pub TransactionByteFee: Balance = 10 * millicent(ACA);
	pub const TargetBlockFullness: Perquintill = Perquintill::from_percent(25);
	pub AdjustmentVariable: Multiplier = Multiplier::saturating_from_rational(1, 100_000);
	pub MinimumMultiplier: Multiplier = Multiplier::saturating_from_rational(1, 1_000_000_000u128);
}

impl pallet_sudo::Config for Runtime {
	type Event = Event;
	type Call = Call;
}

parameter_types! {
	pub const GeneralCouncilMotionDuration: BlockNumber = 7 * DAYS;
	pub const GeneralCouncilMaxProposals: u32 = 100;
	pub const GeneralCouncilMaxMembers: u32 = 100;
}

impl pallet_collective::Config<GeneralCouncilInstance> for Runtime {
	type Origin = Origin;
	type Proposal = Call;
	type Event = Event;
	type MotionDuration = GeneralCouncilMotionDuration;
	type MaxProposals = GeneralCouncilMaxProposals;
	type MaxMembers = GeneralCouncilMaxMembers;
	type DefaultVote = pallet_collective::PrimeDefaultVote;
	type WeightInfo = ();
}

impl pallet_membership::Config<GeneralCouncilMembershipInstance> for Runtime {
	type Event = Event;
	type AddOrigin = EnsureRootOrThreeFourthsGeneralCouncil;
	type RemoveOrigin = EnsureRootOrThreeFourthsGeneralCouncil;
	type SwapOrigin = EnsureRootOrThreeFourthsGeneralCouncil;
	type ResetOrigin = EnsureRootOrThreeFourthsGeneralCouncil;
	type PrimeOrigin = EnsureRootOrThreeFourthsGeneralCouncil;
	type MembershipInitialized = GeneralCouncil;
	type MembershipChanged = GeneralCouncil;
	type MaxMembers = GeneralCouncilMaxMembers;
	type WeightInfo = ();
}

parameter_types! {
	pub const FinancialCouncilMotionDuration: BlockNumber = 7 * DAYS;
	pub const FinancialCouncilMaxProposals: u32 = 100;
	pub const FinancialCouncilMaxMembers: u32 = 100;
}

impl pallet_collective::Config<FinancialCouncilInstance> for Runtime {
	type Origin = Origin;
	type Proposal = Call;
	type Event = Event;
	type MotionDuration = FinancialCouncilMotionDuration;
	type MaxProposals = FinancialCouncilMaxProposals;
	type MaxMembers = FinancialCouncilMaxMembers;
	type DefaultVote = pallet_collective::PrimeDefaultVote;
	type WeightInfo = ();
}

impl pallet_membership::Config<FinancialCouncilMembershipInstance> for Runtime {
	type Event = Event;
	type AddOrigin = EnsureRootOrTwoThirdsGeneralCouncil;
	type RemoveOrigin = EnsureRootOrTwoThirdsGeneralCouncil;
	type SwapOrigin = EnsureRootOrTwoThirdsGeneralCouncil;
	type ResetOrigin = EnsureRootOrTwoThirdsGeneralCouncil;
	type PrimeOrigin = EnsureRootOrTwoThirdsGeneralCouncil;
	type MembershipInitialized = FinancialCouncil;
	type MembershipChanged = FinancialCouncil;
	type MaxMembers = FinancialCouncilMaxMembers;
	type WeightInfo = ();
}

parameter_types! {
	pub const HomaCouncilMotionDuration: BlockNumber = 7 * DAYS;
	pub const HomaCouncilMaxProposals: u32 = 100;
	pub const HomaCouncilMaxMembers: u32 = 100;
}

impl pallet_collective::Config<HomaCouncilInstance> for Runtime {
	type Origin = Origin;
	type Proposal = Call;
	type Event = Event;
	type MotionDuration = HomaCouncilMotionDuration;
	type MaxProposals = HomaCouncilMaxProposals;
	type MaxMembers = HomaCouncilMaxMembers;
	type DefaultVote = pallet_collective::PrimeDefaultVote;
	type WeightInfo = ();
}

impl pallet_membership::Config<HomaCouncilMembershipInstance> for Runtime {
	type Event = Event;
	type AddOrigin = EnsureRootOrTwoThirdsGeneralCouncil;
	type RemoveOrigin = EnsureRootOrTwoThirdsGeneralCouncil;
	type SwapOrigin = EnsureRootOrTwoThirdsGeneralCouncil;
	type ResetOrigin = EnsureRootOrTwoThirdsGeneralCouncil;
	type PrimeOrigin = EnsureRootOrTwoThirdsGeneralCouncil;
	type MembershipInitialized = HomaCouncil;
	type MembershipChanged = HomaCouncil;
	type MaxMembers = HomaCouncilMaxMembers;
	type WeightInfo = ();
}

parameter_types! {
	pub const TechnicalCommitteeMotionDuration: BlockNumber = 7 * DAYS;
	pub const TechnicalCommitteeMaxProposals: u32 = 100;
	pub const TechnicalCouncilMaxMembers: u32 = 100;
}

impl pallet_collective::Config<TechnicalCommitteeInstance> for Runtime {
	type Origin = Origin;
	type Proposal = Call;
	type Event = Event;
	type MotionDuration = TechnicalCommitteeMotionDuration;
	type MaxProposals = TechnicalCommitteeMaxProposals;
	type MaxMembers = TechnicalCouncilMaxMembers;
	type DefaultVote = pallet_collective::PrimeDefaultVote;
	type WeightInfo = ();
}

impl pallet_membership::Config<TechnicalCommitteeMembershipInstance> for Runtime {
	type Event = Event;
	type AddOrigin = EnsureRootOrTwoThirdsGeneralCouncil;
	type RemoveOrigin = EnsureRootOrTwoThirdsGeneralCouncil;
	type SwapOrigin = EnsureRootOrTwoThirdsGeneralCouncil;
	type ResetOrigin = EnsureRootOrTwoThirdsGeneralCouncil;
	type PrimeOrigin = EnsureRootOrTwoThirdsGeneralCouncil;
	type MembershipInitialized = TechnicalCommittee;
	type MembershipChanged = TechnicalCommittee;
	type MaxMembers = TechnicalCouncilMaxMembers;
	type WeightInfo = ();
}

parameter_types! {
	// TODO: update
	pub const OracleMaxMembers: u32 = 100;
}

impl pallet_membership::Config<OperatorMembershipInstanceAcala> for Runtime {
	type Event = Event;
	type AddOrigin = EnsureRootOrTwoThirdsGeneralCouncil;
	type RemoveOrigin = EnsureRootOrTwoThirdsGeneralCouncil;
	type SwapOrigin = EnsureRootOrTwoThirdsGeneralCouncil;
	type ResetOrigin = EnsureRootOrTwoThirdsGeneralCouncil;
	type PrimeOrigin = EnsureRootOrTwoThirdsGeneralCouncil;
	type MembershipInitialized = ();
	type MembershipChanged = AcalaOracle;
	type MaxMembers = OracleMaxMembers;
	type WeightInfo = ();
}

impl pallet_membership::Config<OperatorMembershipInstanceBand> for Runtime {
	type Event = Event;
	type AddOrigin = EnsureRootOrTwoThirdsGeneralCouncil;
	type RemoveOrigin = EnsureRootOrTwoThirdsGeneralCouncil;
	type SwapOrigin = EnsureRootOrTwoThirdsGeneralCouncil;
	type ResetOrigin = EnsureRootOrTwoThirdsGeneralCouncil;
	type PrimeOrigin = EnsureRootOrTwoThirdsGeneralCouncil;
	type MembershipInitialized = ();
	type MembershipChanged = BandOracle;
	type MaxMembers = OracleMaxMembers;
	type WeightInfo = ();
}

impl pallet_utility::Config for Runtime {
	type Event = Event;
	type Call = Call;
	type WeightInfo = ();
}

parameter_types! {
	pub MultisigDepositBase: Balance = 500 * millicent(ACA);
	pub MultisigDepositFactor: Balance = 100 * millicent(ACA);
	pub const MaxSignatories: u16 = 100;
}

impl pallet_multisig::Config for Runtime {
	type Event = Event;
	type Call = Call;
	type Currency = Balances;
	type DepositBase = MultisigDepositBase;
	type DepositFactor = MultisigDepositFactor;
	type MaxSignatories = MaxSignatories;
	type WeightInfo = ();
}

pub struct GeneralCouncilProvider;
impl SortedMembers<AccountId> for GeneralCouncilProvider {
	fn sorted_members() -> Vec<AccountId> {
		GeneralCouncil::members()
	}

	#[cfg(feature = "runtime-benchmarks")]
	fn add(_: &AccountId) {
		todo!()
	}
}

impl ContainsLengthBound for GeneralCouncilProvider {
	fn max_len() -> usize {
		100
	}
	fn min_len() -> usize {
		0
	}
}

parameter_types! {
	pub const ProposalBond: Permill = Permill::from_percent(5);
	pub ProposalBondMinimum: Balance = dollar(ACA);
	pub const SpendPeriod: BlockNumber = DAYS;
	pub const Burn: Permill = Permill::from_percent(0);
	pub const TipCountdown: BlockNumber = DAYS;
	pub const TipFindersFee: Percent = Percent::from_percent(10);
	pub TipReportDepositBase: Balance = dollar(ACA);
	pub const SevenDays: BlockNumber = 7 * DAYS;
	pub const ZeroDay: BlockNumber = 0;
	pub const OneDay: BlockNumber = DAYS;
	pub BountyDepositBase: Balance = dollar(ACA);
	pub const BountyDepositPayoutDelay: BlockNumber = DAYS;
	pub const BountyUpdatePeriod: BlockNumber = 14 * DAYS;
	pub const BountyCuratorDeposit: Permill = Permill::from_percent(50);
	pub BountyValueMinimum: Balance = 5 * dollar(ACA);
	pub DataDepositPerByte: Balance = cent(ACA);
	pub const MaximumReasonLength: u32 = 16384;
	pub const MaxApprovals: u32 = 100;
}

impl pallet_treasury::Config for Runtime {
	type PalletId = TreasuryPalletId;
	type Currency = Balances;
	type ApproveOrigin = EnsureRootOrHalfGeneralCouncil;
	type RejectOrigin = EnsureRootOrHalfGeneralCouncil;
	type Event = Event;
	type OnSlash = ();
	type ProposalBond = ProposalBond;
	type ProposalBondMinimum = ProposalBondMinimum;
	type SpendPeriod = SpendPeriod;
	type Burn = Burn;
	type BurnDestination = ();
	type SpendFunds = Bounties;
	type WeightInfo = ();
	type MaxApprovals = MaxApprovals;
}

impl pallet_bounties::Config for Runtime {
	type Event = Event;
	type BountyDepositBase = BountyDepositBase;
	type BountyDepositPayoutDelay = BountyDepositPayoutDelay;
	type BountyUpdatePeriod = BountyUpdatePeriod;
	type BountyCuratorDeposit = BountyCuratorDeposit;
	type BountyValueMinimum = BountyValueMinimum;
	type DataDepositPerByte = DataDepositPerByte;
	type MaximumReasonLength = MaximumReasonLength;
	type WeightInfo = ();
}

impl pallet_tips::Config for Runtime {
	type Event = Event;
	type DataDepositPerByte = DataDepositPerByte;
	type MaximumReasonLength = MaximumReasonLength;
	type Tippers = GeneralCouncilProvider;
	type TipCountdown = TipCountdown;
	type TipFindersFee = TipFindersFee;
	type TipReportDepositBase = TipReportDepositBase;
	type WeightInfo = ();
}

parameter_types! {
	pub ConfigDepositBase: Balance = 10 * cent(ACA);
	pub FriendDepositFactor: Balance = cent(ACA);
	pub const MaxFriends: u16 = 9;
	pub RecoveryDeposit: Balance = 10 * cent(ACA);
}

impl pallet_recovery::Config for Runtime {
	type Event = Event;
	type Call = Call;
	type Currency = Balances;
	type ConfigDepositBase = ConfigDepositBase;
	type FriendDepositFactor = FriendDepositFactor;
	type MaxFriends = MaxFriends;
	type RecoveryDeposit = RecoveryDeposit;
}

parameter_types! {
	pub const LaunchPeriod: BlockNumber = 20 * MINUTES;
	pub const VotingPeriod: BlockNumber = 10 * MINUTES;
	pub const FastTrackVotingPeriod: BlockNumber = 10 * MINUTES;
	pub MinimumDeposit: Balance = 100 * cent(ACA);
	pub const EnactmentPeriod: BlockNumber = MINUTES;
	pub const CooloffPeriod: BlockNumber = MINUTES;
	pub PreimageByteDeposit: Balance = 10 * millicent(ACA);
	pub const InstantAllowed: bool = true;
	pub const MaxVotes: u32 = 100;
	pub const MaxProposals: u32 = 100;
}

impl pallet_democracy::Config for Runtime {
	type Proposal = Call;
	type Event = Event;
	type Currency = Balances;
	type EnactmentPeriod = EnactmentPeriod;
	type LaunchPeriod = LaunchPeriod;
	type VotingPeriod = VotingPeriod;
	type MinimumDeposit = MinimumDeposit;
	/// A straight majority of the council can decide what their next motion is.
	type ExternalOrigin = EnsureRootOrHalfGeneralCouncil;
	/// A majority can have the next scheduled referendum be a straight majority-carries vote.
	type ExternalMajorityOrigin = EnsureRootOrHalfGeneralCouncil;
	/// A unanimous council can have the next scheduled referendum be a straight default-carries
	/// (NTB) vote.
	type ExternalDefaultOrigin = EnsureRootOrAllGeneralCouncil;
	/// Two thirds of the technical committee can have an ExternalMajority/ExternalDefault vote
	/// be tabled immediately and with a shorter voting/enactment period.
	type FastTrackOrigin = EnsureRootOrTwoThirdsTechnicalCommittee;
	type InstantOrigin = EnsureRootOrAllTechnicalCommittee;
	type InstantAllowed = InstantAllowed;
	type FastTrackVotingPeriod = FastTrackVotingPeriod;
	// To cancel a proposal which has been passed, 2/3 of the council must agree to it.
	type CancellationOrigin = EnsureRootOrTwoThirdsGeneralCouncil;
	type BlacklistOrigin = EnsureRoot<AccountId>;
	// To cancel a proposal before it has been passed, the technical committee must be unanimous or
	// Root must agree.
	type CancelProposalOrigin = EnsureRootOrAllTechnicalCommittee;
	// Any single technical committee member may veto a coming council proposal, however they can
	// only do it once and it lasts only for the cooloff period.
	type VetoOrigin = pallet_collective::EnsureMember<AccountId, TechnicalCommitteeInstance>;
	type CooloffPeriod = CooloffPeriod;
	type PreimageByteDeposit = PreimageByteDeposit;
	type OperationalPreimageOrigin = pallet_collective::EnsureMember<AccountId, GeneralCouncilInstance>;
	type Slash = Treasury;
	type Scheduler = Scheduler;
	type PalletsOrigin = OriginCaller;
	type MaxVotes = MaxVotes;
	//TODO: might need to weight for Mandala
	type WeightInfo = pallet_democracy::weights::SubstrateWeight<Runtime>;
	type MaxProposals = MaxProposals;
}

impl orml_auction::Config for Runtime {
	type Event = Event;
	type Balance = Balance;
	type AuctionId = AuctionId;
	type Handler = AuctionManager;
	type WeightInfo = weights::orml_auction::WeightInfo<Runtime>;
}

impl orml_authority::Config for Runtime {
	type Event = Event;
	type Origin = Origin;
	type PalletsOrigin = OriginCaller;
	type Call = Call;
	type Scheduler = Scheduler;
	type AsOriginId = AuthoritysOriginId;
	type AuthorityConfig = AuthorityConfigImpl;
	type WeightInfo = weights::orml_authority::WeightInfo<Runtime>;
}

parameter_types! {
	pub CandidacyBond: Balance = 10 * dollar(LDOT);
	pub VotingBondBase: Balance = 2 * dollar(LDOT);
	pub VotingBondFactor: Balance = dollar(LDOT);
	pub const TermDuration: BlockNumber = 7 * DAYS;
	pub const DesiredMembers: u32 = 13;
	pub const DesiredRunnersUp: u32 = 7;
}

impl pallet_elections_phragmen::Config for Runtime {
	type PalletId = PhragmenElectionPalletId;
	type Event = Event;
	type Currency = CurrencyAdapter<Runtime, GetLiquidCurrencyId>;
	type CurrencyToVote = U128CurrencyToVote;
	type ChangeMembers = HomaCouncil;
	type InitializeMembers = HomaCouncil;
	type CandidacyBond = CandidacyBond;
	type VotingBondBase = VotingBondBase;
	type VotingBondFactor = VotingBondFactor;
	type TermDuration = TermDuration;
	type DesiredMembers = DesiredMembers;
	type DesiredRunnersUp = DesiredRunnersUp;
	type LoserCandidate = ();
	type KickedMember = ();
	type WeightInfo = ();
}

parameter_types! {
	pub const MinimumCount: u32 = 1;
	pub const ExpiresIn: Moment = 1000 * 60 * 60; // 60 mins
	pub ZeroAccountId: AccountId = AccountId::from([0u8; 32]);
	pub const MaxHasDispatchedSize: u32 = 40;
}

type AcalaDataProvider = orml_oracle::Instance1;
impl orml_oracle::Config<AcalaDataProvider> for Runtime {
	type Event = Event;
	type OnNewData = ();
	type CombineData = orml_oracle::DefaultCombineData<Runtime, MinimumCount, ExpiresIn, AcalaDataProvider>;
	type Time = Timestamp;
	type OracleKey = CurrencyId;
	type OracleValue = Price;
	type RootOperatorAccountId = ZeroAccountId;
	type Members = OperatorMembershipAcala;
	type MaxHasDispatchedSize = MaxHasDispatchedSize;
	type WeightInfo = weights::orml_oracle::WeightInfo<Runtime>;
}

type BandDataProvider = orml_oracle::Instance2;
impl orml_oracle::Config<BandDataProvider> for Runtime {
	type Event = Event;
	type OnNewData = ();
	type CombineData = orml_oracle::DefaultCombineData<Runtime, MinimumCount, ExpiresIn, BandDataProvider>;
	type Time = Timestamp;
	type OracleKey = CurrencyId;
	type OracleValue = Price;
	type RootOperatorAccountId = ZeroAccountId;
	type Members = OperatorMembershipBand;
	type MaxHasDispatchedSize = MaxHasDispatchedSize;
	type WeightInfo = weights::orml_oracle::WeightInfo<Runtime>;
}

parameter_types! {
	// Used to generate the fund account that pools oracle payments.
	pub const FeedPalletId: PalletId = PalletId(*b"linkfeed");
	// The minimum amount of tokens to keep in reserve for oracle payment.
	pub MinimumReserve: Balance = NativeTokenExistentialDeposit::get() * 10;
	// Maximum length of the feed description.
	pub const StringLimit: u32 = 30;
	// Maximum number of oracles per feed.
	pub const OracleCountLimit: u32 = 25;
	// Maximum number of feeds.
	pub const FeedLimit: FeedId = 100;
}

impl pallet_chainlink_feed::Config for Runtime {
	type Event = Event;
	type FeedId = FeedId;
	type Value = u128;
	type Currency = Balances;
	type PalletId = FeedPalletId;
	type MinimumReserve = MinimumReserve;
	type StringLimit = StringLimit;
	type OracleCountLimit = OracleCountLimit;
	type FeedLimit = FeedLimit;
	type OnAnswerHandler = ();
	type WeightInfo = ();
}

pub struct PriceConvert;
impl Convert<u128, Option<Price>> for PriceConvert {
	fn convert(value: u128) -> Option<Price> {
		Some(Price::from_inner(value))
	}
}

impl ecosystem_chainlink_adaptor::Config for Runtime {
	type Event = Event;
	type Convert = PriceConvert;
	type Time = Timestamp;
	// TODO: replace it with chainlink's admin
	type RegistorOrigin = EnsureRootOrHalfFinancialCouncil;
}

create_median_value_data_provider!(
	AggregatedDataProvider,
	CurrencyId,
	Price,
	TimeStampedPrice,
	[AcalaOracle, BandOracle, ChainlinkAdaptor]
);
// Aggregated data provider cannot feed.
impl DataFeeder<CurrencyId, Price, AccountId> for AggregatedDataProvider {
	fn feed_value(_: AccountId, _: CurrencyId, _: Price) -> DispatchResult {
		Err("Not supported".into())
	}
}

pub struct DustRemovalWhitelist;
impl Contains<AccountId> for DustRemovalWhitelist {
	fn contains(a: &AccountId) -> bool {
		get_all_module_accounts().contains(a)
	}
}

parameter_type_with_key! {
	pub ExistentialDeposits: |currency_id: CurrencyId| -> Balance {
		match currency_id {
			CurrencyId::Token(symbol) => match symbol {
				TokenSymbol::AUSD => cent(*currency_id),
				TokenSymbol::DOT => 10 * millicent(*currency_id),
				TokenSymbol::LDOT => 50 * millicent(*currency_id),

				TokenSymbol::KAR |
				TokenSymbol::KUSD |
				TokenSymbol::KSM |
				TokenSymbol::LKSM |
				TokenSymbol::RENBTC |
				TokenSymbol::ACA |
				TokenSymbol::CASH => Balance::max_value() // unsupported
			},
			CurrencyId::DexShare(dex_share_0, _) => {
				let currency_id_0: CurrencyId = (*dex_share_0).into();

				// initial dex share amount is calculated based on currency_id_0,
				// use the ED of currency_id_0 as the ED of lp token.
				if currency_id_0 == GetNativeCurrencyId::get() {
					NativeTokenExistentialDeposit::get()
				} else {
					Self::get(&currency_id_0)
				}
			},
			CurrencyId::Erc20(_) => Balance::max_value(), // not handled by orml-tokens
			CurrencyId::ChainSafe(_) => 1, // TODO: update this before we enable ChainSafe bridge
		}
	};
}

parameter_types! {
	pub TreasuryAccount: AccountId = TreasuryPalletId::get().into_account();
}

impl orml_tokens::Config for Runtime {
	type Event = Event;
	type Balance = Balance;
	type Amount = Amount;
	type CurrencyId = CurrencyId;
	type WeightInfo = weights::orml_tokens::WeightInfo<Runtime>;
	type ExistentialDeposits = ExistentialDeposits;
	type OnDust = orml_tokens::TransferDust<Runtime, TreasuryAccount>;
	type MaxLocks = MaxLocks;
	type DustRemovalWhitelist = DustRemovalWhitelist;
}

parameter_types! {
	pub StableCurrencyFixedPrice: Price = Price::saturating_from_rational(1, 1);
}

impl module_prices::Config for Runtime {
	type Event = Event;
	type Source = AggregatedDataProvider;
	type GetStableCurrencyId = GetStableCurrencyId;
	type StableCurrencyFixedPrice = StableCurrencyFixedPrice;
	type GetStakingCurrencyId = GetStakingCurrencyId;
	type GetLiquidCurrencyId = GetLiquidCurrencyId;
	type LockOrigin = EnsureRootOrTwoThirdsGeneralCouncil;
	type LiquidStakingExchangeRateProvider = LiquidStakingExchangeRateProvider;
	type DEX = Dex;
	type Currency = Currencies;
	type CurrencyIdMapping = EvmCurrencyIdMapping<Runtime>;
	type WeightInfo = weights::module_prices::WeightInfo<Runtime>;
}

pub struct LiquidStakingExchangeRateProvider;
impl module_support::ExchangeRateProvider for LiquidStakingExchangeRateProvider {
	fn get_exchange_rate() -> ExchangeRate {
		StakingPool::liquid_exchange_rate()
	}
}

parameter_types! {
	pub const GetNativeCurrencyId: CurrencyId = ACA;
	pub const GetStableCurrencyId: CurrencyId = AUSD;
}

impl module_currencies::Config for Runtime {
	type Event = Event;
	type MultiCurrency = Tokens;
	type NativeCurrency = BasicCurrencyAdapter<Runtime, Balances, Amount, BlockNumber>;
	type GetNativeCurrencyId = GetNativeCurrencyId;
	type WeightInfo = weights::module_currencies::WeightInfo<Runtime>;
	type AddressMapping = EvmAddressMapping<Runtime>;
	type EVMBridge = EVMBridge;
}

pub struct EnsureRootOrTreasury;
impl EnsureOrigin<Origin> for EnsureRootOrTreasury {
	type Success = AccountId;

	fn try_origin(o: Origin) -> Result<Self::Success, Origin> {
		Into::<Result<RawOrigin<AccountId>, Origin>>::into(o).and_then(|o| match o {
			RawOrigin::Root => Ok(TreasuryPalletId::get().into_account()),
			RawOrigin::Signed(caller) => {
				if caller == TreasuryPalletId::get().into_account() {
					Ok(caller)
				} else {
					Err(Origin::from(Some(caller)))
				}
			}
			r => Err(Origin::from(r)),
		})
	}

	#[cfg(feature = "runtime-benchmarks")]
	fn successful_origin() -> Origin {
		Origin::from(RawOrigin::Signed(Default::default()))
	}
}

parameter_types! {
	pub MinVestedTransfer: Balance = 0;
	pub const MaxVestingSchedules: u32 = 100;
}

impl orml_vesting::Config for Runtime {
	type Event = Event;
	type Currency = pallet_balances::Pallet<Runtime>;
	type MinVestedTransfer = MinVestedTransfer;
	type VestedTransferOrigin = EnsureRootOrTreasury;
	type WeightInfo = weights::orml_vesting::WeightInfo<Runtime>;
	type MaxVestingSchedules = MaxVestingSchedules;
	type BlockNumberProvider = RelaychainBlockNumberProvider<Runtime>;
}

parameter_types! {
	pub MaximumSchedulerWeight: Weight = Perbill::from_percent(10) * RuntimeBlockWeights::get().max_block;
	pub const MaxScheduledPerBlock: u32 = 50;
}

impl pallet_scheduler::Config for Runtime {
	type Event = Event;
	type Origin = Origin;
	type PalletsOrigin = OriginCaller;
	type Call = Call;
	type MaximumWeight = MaximumSchedulerWeight;
	type ScheduleOrigin = EnsureRoot<AccountId>;
	type MaxScheduledPerBlock = MaxScheduledPerBlock;
	type WeightInfo = ();
}

parameter_types! {
	pub const UpdateFrequency: BlockNumber = 10;
	pub const MaxGraduallyUpdate: u32 = 100;
	pub const MaxStorageKeyBytes: u32 = 1024;
	pub const MaxStorageValueBytes: u32 = 1024;
}

impl orml_gradually_update::Config for Runtime {
	type Event = Event;
	type UpdateFrequency = UpdateFrequency;
	type DispatchOrigin = EnsureRoot<AccountId>;
	type WeightInfo = weights::orml_gradually_update::WeightInfo<Runtime>;
	type MaxGraduallyUpdate = MaxGraduallyUpdate;
	type MaxStorageKeyBytes = MaxStorageKeyBytes;
	type MaxStorageValueBytes = MaxStorageValueBytes;
}

parameter_types! {
	pub MinimumIncrementSize: Rate = Rate::saturating_from_rational(2, 100);
	pub const AuctionTimeToClose: BlockNumber = 15 * MINUTES;
	pub const AuctionDurationSoftCap: BlockNumber = 2 * HOURS;
	pub DefaultSwapParitalPathList: Vec<Vec<CurrencyId>> = vec![
		vec![GetStableCurrencyId::get()],
	];
}

impl module_auction_manager::Config for Runtime {
	type Event = Event;
	type Currency = Currencies;
	type Auction = Auction;
	type MinimumIncrementSize = MinimumIncrementSize;
	type AuctionTimeToClose = AuctionTimeToClose;
	type AuctionDurationSoftCap = AuctionDurationSoftCap;
	type GetStableCurrencyId = GetStableCurrencyId;
	type CDPTreasury = CdpTreasury;
	type DEX = Dex;
	type PriceSource = module_prices::PriorityLockedPriceProvider<Runtime>;
	type UnsignedPriority = runtime_common::AuctionManagerUnsignedPriority;
	type EmergencyShutdown = EmergencyShutdown;
	type DefaultSwapParitalPathList = DefaultSwapParitalPathList;
	type WeightInfo = weights::module_auction_manager::WeightInfo<Runtime>;
}

impl module_loans::Config for Runtime {
	type Event = Event;
	type Convert = module_cdp_engine::DebitExchangeRateConvertor<Runtime>;
	type Currency = Currencies;
	type RiskManager = CdpEngine;
	type CDPTreasury = CdpTreasury;
	type PalletId = LoansPalletId;
	type OnUpdateLoan = module_incentives::OnUpdateLoan<Runtime>;
}

impl<LocalCall> frame_system::offchain::CreateSignedTransaction<LocalCall> for Runtime
where
	Call: From<LocalCall>,
{
	fn create_transaction<C: frame_system::offchain::AppCrypto<Self::Public, Self::Signature>>(
		call: Call,
		public: <Signature as sp_runtime::traits::Verify>::Signer,
		account: AccountId,
		nonce: Nonce,
	) -> Option<(
		Call,
		<UncheckedExtrinsic as sp_runtime::traits::Extrinsic>::SignaturePayload,
	)> {
		// take the biggest period possible.
		let period = BlockHashCount::get()
			.checked_next_power_of_two()
			.map(|c| c / 2)
			.unwrap_or(2) as u64;
		let current_block = System::block_number()
			.saturated_into::<u64>()
			// The `System::block_number` is initialized with `n+1`,
			// so the actual block number is `n`.
			.saturating_sub(1);
		let tip = 0;
		let extra: SignedExtra = (
			frame_system::CheckSpecVersion::<Runtime>::new(),
			frame_system::CheckTxVersion::<Runtime>::new(),
			frame_system::CheckGenesis::<Runtime>::new(),
			frame_system::CheckEra::<Runtime>::from(generic::Era::mortal(period, current_block)),
			frame_system::CheckNonce::<Runtime>::from(nonce),
			frame_system::CheckWeight::<Runtime>::new(),
			module_transaction_payment::ChargeTransactionPayment::<Runtime>::from(tip),
			module_evm::SetEvmOrigin::<Runtime>::new(),
		);
		let raw_payload = SignedPayload::new(call, extra)
			.map_err(|e| {
				log::warn!("Unable to create signed payload: {:?}", e);
			})
			.ok()?;
		let signature = raw_payload.using_encoded(|payload| C::sign(payload, public))?;
		let address = Indices::unlookup(account);
		let (call, extra, _) = raw_payload.deconstruct();
		Some((call, (address, signature, extra)))
	}
}

impl frame_system::offchain::SigningTypes for Runtime {
	type Public = <Signature as sp_runtime::traits::Verify>::Signer;
	type Signature = Signature;
}

impl<C> frame_system::offchain::SendTransactionTypes<C> for Runtime
where
	Call: From<C>,
{
	type OverarchingCall = Call;
	type Extrinsic = UncheckedExtrinsic;
}

parameter_types! {
	pub CollateralCurrencyIds: Vec<CurrencyId> = vec![DOT, LDOT, RENBTC];
	pub DefaultLiquidationRatio: Ratio = Ratio::saturating_from_rational(110, 100);
	pub DefaultDebitExchangeRate: ExchangeRate = ExchangeRate::saturating_from_rational(1, 10);
	pub DefaultLiquidationPenalty: Rate = Rate::saturating_from_rational(5, 100);
	pub MinimumDebitValue: Balance = dollar(AUSD);
	pub MaxSwapSlippageCompareToOracle: Ratio = Ratio::saturating_from_rational(15, 100);
}

impl module_cdp_engine::Config for Runtime {
	type Event = Event;
	type PriceSource = module_prices::PriorityLockedPriceProvider<Runtime>;
	type CollateralCurrencyIds = CollateralCurrencyIds;
	type DefaultLiquidationRatio = DefaultLiquidationRatio;
	type DefaultDebitExchangeRate = DefaultDebitExchangeRate;
	type DefaultLiquidationPenalty = DefaultLiquidationPenalty;
	type MinimumDebitValue = MinimumDebitValue;
	type GetStableCurrencyId = GetStableCurrencyId;
	type CDPTreasury = CdpTreasury;
	type UpdateOrigin = EnsureRootOrHalfFinancialCouncil;
	type MaxSwapSlippageCompareToOracle = MaxSwapSlippageCompareToOracle;
	type UnsignedPriority = runtime_common::CdpEngineUnsignedPriority;
	type EmergencyShutdown = EmergencyShutdown;
	type UnixTime = Timestamp;
	type DefaultSwapParitalPathList = DefaultSwapParitalPathList;
	type WeightInfo = weights::module_cdp_engine::WeightInfo<Runtime>;
}

parameter_types! {
	pub DepositPerAuthorization: Balance = dollar(ACA);
}

impl module_honzon::Config for Runtime {
	type Event = Event;
	type Currency = Balances;
	type DepositPerAuthorization = DepositPerAuthorization;
	type WeightInfo = weights::module_honzon::WeightInfo<Runtime>;
}

impl module_emergency_shutdown::Config for Runtime {
	type Event = Event;
	type CollateralCurrencyIds = CollateralCurrencyIds;
	type PriceSource = Prices;
	type CDPTreasury = CdpTreasury;
	type AuctionManagerHandler = AuctionManager;
	type ShutdownOrigin = EnsureRootOrHalfGeneralCouncil;
	type WeightInfo = weights::module_emergency_shutdown::WeightInfo<Runtime>;
}

parameter_types! {
	pub const GetExchangeFee: (u32, u32) = (1, 1000);	// 0.1%
	pub const TradingPathLimit: u32 = 3;
	pub EnabledTradingPairs: Vec<TradingPair> = vec![
		TradingPair::from_currency_ids(AUSD, ACA).unwrap(),
		TradingPair::from_currency_ids(AUSD, DOT).unwrap(),
		TradingPair::from_currency_ids(AUSD, LDOT).unwrap(),
		TradingPair::from_currency_ids(AUSD, RENBTC).unwrap(),
	];
}

impl module_dex::Config for Runtime {
	type Event = Event;
	type Currency = Currencies;
	type GetExchangeFee = GetExchangeFee;
	type TradingPathLimit = TradingPathLimit;
	type PalletId = DEXPalletId;
	type CurrencyIdMapping = EvmCurrencyIdMapping<Runtime>;
	type DEXIncentives = Incentives;
	type WeightInfo = weights::module_dex::WeightInfo<Runtime>;
	type ListingOrigin = EnsureRootOrHalfGeneralCouncil;
}

parameter_types! {
	pub const MaxAuctionsCount: u32 = 100;
	pub HonzonTreasuryAccount: AccountId = HonzonTreasuryPalletId::get().into_account();
}

impl module_cdp_treasury::Config for Runtime {
	type Event = Event;
	type Currency = Currencies;
	type GetStableCurrencyId = GetStableCurrencyId;
	type AuctionManagerHandler = AuctionManager;
	type UpdateOrigin = EnsureRootOrHalfFinancialCouncil;
	type DEX = Dex;
	type MaxAuctionsCount = MaxAuctionsCount;
	type PalletId = CDPTreasuryPalletId;
	type TreasuryAccount = HonzonTreasuryAccount;
	type WeightInfo = weights::module_cdp_treasury::WeightInfo<Runtime>;
}

impl module_transaction_pause::Config for Runtime {
	type Event = Event;
	type UpdateOrigin = EnsureRootOrThreeFourthsGeneralCouncil;
	type WeightInfo = weights::module_transaction_pause::WeightInfo<Runtime>;
}

parameter_types! {
	// Sort by fee charge order
	pub DefaultFeeSwapPathList: Vec<Vec<CurrencyId>> = vec![vec![AUSD, ACA], vec![AUSD, LDOT], vec![AUSD, DOT], vec![AUSD, RENBTC]];
}

type NegativeImbalance = <Balances as PalletCurrency<AccountId>>::NegativeImbalance;
pub struct DealWithFees;
impl OnUnbalanced<NegativeImbalance> for DealWithFees {
	fn on_unbalanceds<B>(mut fees_then_tips: impl Iterator<Item = NegativeImbalance>) {
		if let Some(mut fees) = fees_then_tips.next() {
			if let Some(tips) = fees_then_tips.next() {
				tips.merge_into(&mut fees);
			}
			// for fees and tips, 80% to treasury, 20% to collator-selection pot.
			let split = fees.ration(80, 20);
			Treasury::on_unbalanced(split.0);

			Balances::resolve_creating(&CollatorSelection::account_id(), split.1);
			// Due to performance consideration remove the event.
			// let numeric_amount = split.1.peek();
			// let staking_pot = CollatorSelection::account_id();
			// System::deposit_event(pallet_balances::Event::Deposit(staking_pot, numeric_amount));
		}
	}
}

impl module_transaction_payment::Config for Runtime {
	type NativeCurrencyId = GetNativeCurrencyId;
	type DefaultFeeSwapPathList = DefaultFeeSwapPathList;
	type Currency = Balances;
	type MultiCurrency = Currencies;
	type OnTransactionPayment = DealWithFees;
	type TransactionByteFee = TransactionByteFee;
	type WeightToFee = WeightToFee;
	type FeeMultiplierUpdate = TargetedFeeAdjustment<Self, TargetBlockFullness, AdjustmentVariable, MinimumMultiplier>;
	type DEX = Dex;
	type MaxSwapSlippageCompareToOracle = MaxSwapSlippageCompareToOracle;
	type TradingPathLimit = TradingPathLimit;
	type PriceSource = module_prices::RealTimePriceProvider<Runtime>;
	type WeightInfo = weights::module_transaction_payment::WeightInfo<Runtime>;
}

impl module_evm_accounts::Config for Runtime {
	type Event = Event;
	type Currency = Balances;
	type AddressMapping = EvmAddressMapping<Runtime>;
	type TransferAll = Currencies;
	type WeightInfo = weights::module_evm_accounts::WeightInfo<Runtime>;
}

impl module_evm_manager::Config for Runtime {
	type Currency = Balances;
	type EVMBridge = EVMBridge;
}

impl orml_rewards::Config for Runtime {
	type Share = Balance;
	type Balance = Balance;
	type PoolId = module_incentives::PoolId<AccountId>;
	type Handler = Incentives;
}

parameter_types! {
	pub const AccumulatePeriod: BlockNumber = MINUTES;
}

impl module_incentives::Config for Runtime {
	type Event = Event;
	type RelaychainAccountId = AccountId;
	type NativeRewardsSource = UnreleasedNativeVaultAccountId;
	type NativeCurrencyId = GetNativeCurrencyId;
	type StableCurrencyId = GetStableCurrencyId;
	type LiquidCurrencyId = GetLiquidCurrencyId;
	type AccumulatePeriod = AccumulatePeriod;
	type UpdateOrigin = EnsureRootOrThreeFourthsGeneralCouncil;
	type CDPTreasury = CdpTreasury;
	type Currency = Currencies;
	type DEX = Dex;
	type EmergencyShutdown = EmergencyShutdown;
	type PalletId = IncentivesPalletId;
	type WeightInfo = weights::module_incentives::WeightInfo<Runtime>;
}

impl module_airdrop::Config for Runtime {
	type Event = Event;
}

parameter_types! {
	pub const PolkadotBondingDuration: EraIndex = 7;
	pub const EraLength: BlockNumber = DAYS;
	pub const MaxUnbonding: u32 = 1000;
}

impl module_polkadot_bridge::Config for Runtime {
	type DOTCurrency = Currency<Runtime, GetStakingCurrencyId>;
	type OnNewEra = (NomineesElection, StakingPool);
	type BondingDuration = PolkadotBondingDuration;
	type EraLength = EraLength;
	type PolkadotAccountId = AccountId;
	type MaxUnbonding = MaxUnbonding;
}

parameter_types! {
	pub const GetLiquidCurrencyId: CurrencyId = LDOT;
	pub const GetStakingCurrencyId: CurrencyId = DOT;
	pub DefaultExchangeRate: ExchangeRate = ExchangeRate::saturating_from_rational(10, 100);	// 1 : 10
	pub PoolAccountIndexes: Vec<u32> = vec![1, 2, 3, 4];
}

impl module_staking_pool::Config for Runtime {
	type Event = Event;
	type StakingCurrencyId = GetStakingCurrencyId;
	type LiquidCurrencyId = GetLiquidCurrencyId;
	type DefaultExchangeRate = DefaultExchangeRate;
	type PalletId = StakingPoolPalletId;
	type PoolAccountIndexes = PoolAccountIndexes;
	type UpdateOrigin = EnsureRootOrHalfHomaCouncil;
	type FeeModel = CurveFeeModel;
	type Nominees = NomineesElection;
	type Bridge = PolkadotBridge;
	type Currency = Currencies;
}

impl module_homa::Config for Runtime {
	type Homa = StakingPool;
	type WeightInfo = weights::module_homa::WeightInfo<Runtime>;
}

pub fn create_x2_parachain_multilocation(index: u16) -> MultiLocation {
	MultiLocation::X2(
		Junction::Parent,
		Junction::AccountId32 {
			network: NetworkId::Any,
			id: Utility::derivative_account_id(ParachainInfo::get().into_account(), index).into(),
		},
	)
}

parameter_types! {
	pub MinimumMintThreshold: Balance = 10 * cent(DOT);
	pub RelaychainSovereignSubAccount: MultiLocation = create_x2_parachain_multilocation(RelaychainSubAccountId::HomaLite as u16);
	pub MaxRewardPerEra: Permill = Permill::from_rational(411u32, 1_000_000u32); // 15% / 365 = 0.0004109
	pub MintFee: Balance = millicent(DOT);
}
impl module_homa_lite::Config for Runtime {
	type Event = Event;
	type WeightInfo = weights::module_homa_lite::WeightInfo<Runtime>;
	type Currency = Currencies;
	type StakingCurrencyId = GetStakingCurrencyId;
	type LiquidCurrencyId = GetLiquidCurrencyId;
	type GovernanceOrigin = EnsureRootOrHalfGeneralCouncil;
	type MinimumMintThreshold = MinimumMintThreshold;
	type XcmTransfer = XTokens;
	type SovereignSubAccountLocation = RelaychainSovereignSubAccount;
	type DefaultExchangeRate = DefaultExchangeRate;
	type MaxRewardPerEra = MaxRewardPerEra;
	type MintFee = MintFee;
}

parameter_types! {
	pub MinCouncilBondThreshold: Balance = dollar(LDOT);
	pub const NominateesCount: u32 = 7;
	pub const MaxUnlockingChunks: u32 = 7;
	pub const NomineesElectionBondingDuration: EraIndex = 7;
}

impl module_nominees_election::Config for Runtime {
	type Event = Event;
	type Currency = Currency<Runtime, GetLiquidCurrencyId>;
	type NomineeId = AccountId;
	type PalletId = NomineesElectionId;
	type MinBondThreshold = MinCouncilBondThreshold;
	type BondingDuration = NomineesElectionBondingDuration;
	type NominateesCount = NominateesCount;
	type MaxUnlockingChunks = MaxUnlockingChunks;
	type NomineeFilter = runtime_common::DummyNomineeFilter;
	type WeightInfo = weights::module_nominees_election::WeightInfo<Runtime>;
}

parameter_types! {
	pub MinGuaranteeAmount: Balance = dollar(LDOT);
	pub const ValidatorInsuranceThreshold: Balance = 0;
}

impl module_homa_validator_list::Config for Runtime {
	type Event = Event;
	type RelaychainAccountId = AccountId;
	type LiquidTokenCurrency = Currency<Runtime, GetLiquidCurrencyId>;
	type MinBondAmount = MinGuaranteeAmount;
	type BondingDuration = PolkadotBondingDuration;
	type ValidatorInsuranceThreshold = ValidatorInsuranceThreshold;
	type FreezeOrigin = EnsureRootOrHalfHomaCouncil;
	type SlashOrigin = EnsureRootOrHalfHomaCouncil;
	type OnSlash = module_staking_pool::OnSlash<Runtime>;
	type LiquidStakingExchangeRateProvider = LiquidStakingExchangeRateProvider;
	type WeightInfo = ();
	type OnIncreaseGuarantee = module_incentives::OnIncreaseGuarantee<Runtime>;
	type OnDecreaseGuarantee = module_incentives::OnDecreaseGuarantee<Runtime>;
	type BlockNumberProvider = RelaychainBlockNumberProvider<Runtime>;
}

parameter_types! {
	pub CreateClassDeposit: Balance = 20 * dollar(ACA);
	pub CreateTokenDeposit: Balance = 2 * dollar(ACA);
	pub MaxAttributesBytes: u32 = 2048;
}

impl module_nft::Config for Runtime {
	type Event = Event;
	type Currency = Balances;
	type CreateClassDeposit = CreateClassDeposit;
	type CreateTokenDeposit = CreateTokenDeposit;
	type DataDepositPerByte = DataDepositPerByte;
	type PalletId = NftPalletId;
	type MaxAttributesBytes = MaxAttributesBytes;
	type WeightInfo = weights::module_nft::WeightInfo<Runtime>;
}

parameter_types! {
	pub MaxClassMetadata: u32 = 1024;
	pub MaxTokenMetadata: u32 = 1024;
}

impl orml_nft::Config for Runtime {
	type ClassId = u32;
	type TokenId = u64;
	type ClassData = module_nft::ClassData<Balance>;
	type TokenData = module_nft::TokenData<Balance>;
	type MaxClassMetadata = MaxClassMetadata;
	type MaxTokenMetadata = MaxTokenMetadata;
}

parameter_types! {
	// One storage item; key size 32, value size 8; .
	pub ProxyDepositBase: Balance = deposit(1, 8);
	// Additional storage item size of 33 bytes.
	pub ProxyDepositFactor: Balance = deposit(0, 33);
	pub const MaxProxies: u16 = 32;
	pub AnnouncementDepositBase: Balance = deposit(1, 8);
	pub AnnouncementDepositFactor: Balance = deposit(0, 66);
	pub const MaxPending: u16 = 32;
}

impl InstanceFilter<Call> for ProxyType {
	fn filter(&self, c: &Call) -> bool {
		match self {
			// Always allowed Call::Utility no matter type.
			// Only transactions allowed by Proxy.filter can be executed,
			// otherwise `BadOrigin` will be returned in Call::Utility.
			_ if matches!(c, Call::Utility(..)) => true,
			ProxyType::Any => true,
			ProxyType::CancelProxy => matches!(c, Call::Proxy(pallet_proxy::Call::reject_announcement(..))),
			ProxyType::Governance => {
				matches!(
					c,
					Call::Authority(..)
						| Call::Democracy(..) | Call::PhragmenElection(..)
						| Call::GeneralCouncil(..)
						| Call::FinancialCouncil(..)
						| Call::HomaCouncil(..) | Call::TechnicalCommittee(..)
						| Call::Treasury(..) | Call::Bounties(..)
						| Call::Tips(..)
				)
			}
			ProxyType::Auction => {
				matches!(c, Call::Auction(orml_auction::Call::bid(..)))
			}
			ProxyType::Swap => {
				matches!(
					c,
					Call::Dex(module_dex::Call::swap_with_exact_supply(..))
						| Call::Dex(module_dex::Call::swap_with_exact_target(..))
				)
			}
			ProxyType::Loan => {
				matches!(
					c,
					Call::Honzon(module_honzon::Call::adjust_loan(..))
						| Call::Honzon(module_honzon::Call::close_loan_has_debit_by_dex(..))
				)
			}
		}
	}
	fn is_superset(&self, o: &Self) -> bool {
		match (self, o) {
			(x, y) if x == y => true,
			(ProxyType::Any, _) => true,
			(_, ProxyType::Any) => false,
			_ => false,
		}
	}
}

impl pallet_proxy::Config for Runtime {
	type Event = Event;
	type Call = Call;
	type Currency = Balances;
	type ProxyType = ProxyType;
	type ProxyDepositBase = ProxyDepositBase;
	type ProxyDepositFactor = ProxyDepositFactor;
	type MaxProxies = MaxProxies;
	type WeightInfo = ();
	type MaxPending = MaxPending;
	type CallHasher = BlakeTwo256;
	type AnnouncementDepositBase = AnnouncementDepositBase;
	type AnnouncementDepositFactor = AnnouncementDepositFactor;
}

parameter_types! {
	pub const RENBTCCurrencyId: CurrencyId = RENBTC;
	pub const RENBTCIdentifier: [u8; 32] = hex!["f6b5b360905f856404bd4cf39021b82209908faa44159e68ea207ab8a5e13197"];
}

impl ecosystem_renvm_bridge::Config for Runtime {
	type Event = Event;
	type Currency = Balances;
	type BridgedTokenCurrency = Currency<Runtime, RENBTCCurrencyId>;
	type CurrencyIdentifier = RENBTCIdentifier;
	type UnsignedPriority = runtime_common::RenvmBridgeUnsignedPriority;
	type ChargeTransactionPayment = module_transaction_payment::ChargeTransactionPayment<Runtime>;
}

parameter_types! {
	pub const CashCurrencyId: CurrencyId = CurrencyId::Token(TokenSymbol::CASH);
	pub const MaxGatewayAuthorityCount: u32 = 8;
	pub const PercentThresholdForGatewayAuthoritySignature: Perbill = Perbill::from_percent(50);
}

impl ecosystem_starport::Config for Runtime {
	type Event = Event;
	type Currency = Currencies;
	type CashCurrencyId = CashCurrencyId;
	type PalletId = StarportPalletId;
	type MaxGatewayAuthorities = MaxGatewayAuthorityCount;
	type PercentThresholdForAuthoritySignature = PercentThresholdForGatewayAuthoritySignature;
	type Cash = CompoundCash;
}

impl ecosystem_compound_cash::Config for Runtime {
	type Event = Event;
	type UnixTime = Timestamp;
}

parameter_types! {
	pub const ChainId: u64 = 595;
	pub NetworkContractSource: H160 = H160::from_low_u64_be(0);
}

#[cfg(feature = "with-ethereum-compatibility")]
parameter_types! {
	pub NativeTokenExistentialDeposit: Balance = 10 * cent(ACA);
	pub const NewContractExtraBytes: u32 = 0;
	pub const StorageDepositPerByte: Balance = 0;
	pub const MaxCodeSize: u32 = 0x6000;
	pub const DeveloperDeposit: Balance = 0;
	pub const DeploymentFee: Balance = 0;
}

#[cfg(not(feature = "with-ethereum-compatibility"))]
parameter_types! {
	pub NativeTokenExistentialDeposit: Balance = 10 * cent(ACA);
	pub const NewContractExtraBytes: u32 = 10_000_000;
	pub StorageDepositPerByte: Balance = microcent(ACA);
	pub const MaxCodeSize: u32 = 60 * 1024;
	pub DeveloperDeposit: Balance = dollar(ACA);
	pub DeploymentFee: Balance = dollar(ACA);
}

pub type MultiCurrencyPrecompile = runtime_common::MultiCurrencyPrecompile<
	AccountId,
	EvmAddressMapping<Runtime>,
	EvmCurrencyIdMapping<Runtime>,
	Currencies,
>;

pub type NFTPrecompile =
	runtime_common::NFTPrecompile<AccountId, EvmAddressMapping<Runtime>, EvmCurrencyIdMapping<Runtime>, NFT>;
pub type StateRentPrecompile =
	runtime_common::StateRentPrecompile<AccountId, EvmAddressMapping<Runtime>, EvmCurrencyIdMapping<Runtime>, EVM>;
pub type OraclePrecompile = runtime_common::OraclePrecompile<
	AccountId,
	EvmAddressMapping<Runtime>,
	EvmCurrencyIdMapping<Runtime>,
	module_prices::RealTimePriceProvider<Runtime>,
>;
pub type ScheduleCallPrecompile = runtime_common::ScheduleCallPrecompile<
	AccountId,
	EvmAddressMapping<Runtime>,
	EvmCurrencyIdMapping<Runtime>,
	Scheduler,
	module_transaction_payment::ChargeTransactionPayment<Runtime>,
	Call,
	Origin,
	OriginCaller,
	Runtime,
>;
pub type DexPrecompile =
	runtime_common::DexPrecompile<AccountId, EvmAddressMapping<Runtime>, EvmCurrencyIdMapping<Runtime>, Dex>;

#[cfg(feature = "with-ethereum-compatibility")]
static ISTANBUL_CONFIG: evm::Config = evm::Config::istanbul();

impl module_evm::Config for Runtime {
	type AddressMapping = EvmAddressMapping<Runtime>;
	type Currency = Balances;
	type TransferAll = Currencies;
	type NewContractExtraBytes = NewContractExtraBytes;
	type StorageDepositPerByte = StorageDepositPerByte;
	type MaxCodeSize = MaxCodeSize;

	type Event = Event;
	type Precompiles = runtime_common::AllPrecompiles<
		SystemContractsFilter,
		MultiCurrencyPrecompile,
		NFTPrecompile,
		StateRentPrecompile,
		OraclePrecompile,
		ScheduleCallPrecompile,
		DexPrecompile,
	>;
	type ChainId = ChainId;
	type GasToWeight = GasToWeight;
	type ChargeTransactionPayment = module_transaction_payment::ChargeTransactionPayment<Runtime>;
	type NetworkContractOrigin = EnsureRootOrTwoThirdsTechnicalCommittee;
	type NetworkContractSource = NetworkContractSource;
	type DeveloperDeposit = DeveloperDeposit;
	type DeploymentFee = DeploymentFee;
	type TreasuryAccount = TreasuryAccount;
	type FreeDeploymentOrigin = EnsureRootOrHalfGeneralCouncil;
	type WeightInfo = weights::module_evm::WeightInfo<Runtime>;

	#[cfg(feature = "with-ethereum-compatibility")]
	fn config() -> &'static evm::Config {
		&ISTANBUL_CONFIG
	}
}

impl module_evm_bridge::Config for Runtime {
	type EVM = EVM;
}

impl module_session_manager::Config for Runtime {
	type Event = Event;
	type ValidatorSet = Session;
	type WeightInfo = weights::module_session_manager::WeightInfo<Runtime>;
}

parameter_types! {
	pub const LocalChainId: chainbridge::ChainId = 2;
	pub const ProposalLifetime: BlockNumber = 15 * MINUTES;
}

impl chainbridge::Config for Runtime {
	type Event = Event;
	type AdminOrigin = EnsureRoot<AccountId>;
	type Proposal = Call;
	type ChainId = LocalChainId;
	type ProposalLifetime = ProposalLifetime;
}

impl ecosystem_chainsafe::Config for Runtime {
	type Event = Event;
	type Currency = Currencies;
	type NativeCurrencyId = GetNativeCurrencyId;
	type RegistorOrigin = EnsureRootOrHalfGeneralCouncil;
	type BridgeOrigin = chainbridge::EnsureBridge<Runtime>;
	type WeightInfo = weights::ecosystem_chainsafe::WeightInfo<Runtime>;
}

parameter_types! {
	pub ReservedXcmpWeight: Weight = RuntimeBlockWeights::get().max_block / 4;
	pub ReservedDmpWeight: Weight = RuntimeBlockWeights::get().max_block / 4;
}

impl cumulus_pallet_parachain_system::Config for Runtime {
	type Event = Event;
	type OnValidationData = ();
	type SelfParaId = ParachainInfo;
	type DmpMessageHandler = DmpQueue;
	type ReservedDmpWeight = ReservedDmpWeight;
	type OutboundXcmpMessageSource = XcmpQueue;
	type XcmpMessageHandler = XcmpQueue;
	type ReservedXcmpWeight = ReservedXcmpWeight;
}

impl parachain_info::Config for Runtime {}

parameter_types! {
	pub const DotLocation: MultiLocation = MultiLocation::X1(Parent);
	pub const RelayNetwork: NetworkId = NetworkId::Polkadot;
	pub RelayChainOrigin: Origin = cumulus_pallet_xcm::Origin::Relay.into();
	pub Ancestry: MultiLocation = Parachain(ParachainInfo::parachain_id().into()).into();
}

/// Type for specifying how a `MultiLocation` can be converted into an `AccountId`. This is used
/// when determining ownership of accounts for asset transacting and when attempting to use XCM
/// `Transact` in order to determine the dispatch Origin.
pub type LocationToAccountId = (
	// The parent (Relay-chain) origin converts to the default `AccountId`.
	ParentIsDefault<AccountId>,
	// Sibling parachain origins convert to AccountId via the `ParaId::into`.
	SiblingParachainConvertsVia<Sibling, AccountId>,
	// Straight up local `AccountId32` origins just alias directly to `AccountId`.
	AccountId32Aliases<RelayNetwork, AccountId>,
);

/// This is the type we use to convert an (incoming) XCM origin into a local `Origin` instance,
/// ready for dispatching a transaction with Xcm's `Transact`. There is an `OriginKind` which can
/// biases the kind of local `Origin` it will become.
pub type XcmOriginToCallOrigin = (
	// Sovereign account converter; this attempts to derive an `AccountId` from the origin location
	// using `LocationToAccountId` and then turn that into the usual `Signed` origin. Useful for
	// foreign chains who want to have a local sovereign account on this chain which they control.
	SovereignSignedViaLocation<LocationToAccountId, Origin>,
	// Native converter for Relay-chain (Parent) location; will converts to a `Relay` origin when
	// recognized.
	RelayChainAsNative<RelayChainOrigin, Origin>,
	// Native converter for sibling Parachains; will convert to a `SiblingPara` origin when
	// recognized.
	SiblingParachainAsNative<cumulus_pallet_xcm::Origin, Origin>,
	// Native signed account converter; this just converts an `AccountId32` origin into a normal
	// `Origin::Signed` origin of the same 32-byte value.
	SignedAccountId32AsNative<RelayNetwork, Origin>,
	// Xcm origins can be represented natively under the Xcm pallet's Xcm origin.
	XcmPassthrough<Origin>,
);

parameter_types! {
	// One XCM operation is 1_000_000 weight - almost certainly a conservative estimate.
	pub UnitWeightCost: Weight = 1_000_000;
	pub DotPerSecond: (MultiLocation, u128) = (X1(Parent), dot_per_second());
}

pub type Barrier = (TakeWeightCredit, AllowTopLevelPaidExecutionFrom<All<MultiLocation>>);

pub struct ToTreasury;
impl TakeRevenue for ToTreasury {
	fn take_revenue(revenue: MultiAsset) {
		if let MultiAsset::ConcreteFungible { id, amount } = revenue {
			if let Some(currency_id) = CurrencyIdConvert::convert(id) {
				// ensure KaruraTreasuryAccount have ed for all of the cross-chain asset.
				// Ignore the result.
				let _ = Currencies::deposit(currency_id, &TreasuryAccount::get(), amount);
			}
		}
	}
}

pub struct XcmConfig;
impl xcm_executor::Config for XcmConfig {
	type Call = Call;
	type XcmSender = XcmRouter;
	// How to withdraw and deposit an asset.
	type AssetTransactor = LocalAssetTransactor;
	type OriginConverter = XcmOriginToCallOrigin;
	type IsReserve = MultiNativeAsset;
	// Teleporting is disabled.
	type IsTeleporter = ();
	type LocationInverter = LocationInverter<Ancestry>;
	type Barrier = Barrier;
	type Weigher = FixedWeightBounds<UnitWeightCost, Call>;
	// Only receiving DOT is handled, and all fees must be paid in DOT.
	type Trader = FixedRateOfConcreteFungible<DotPerSecond, ToTreasury>;
	type ResponseHandler = (); // Don't handle responses for now.
}

parameter_types! {
	pub MaxDownwardMessageWeight: Weight = RuntimeBlockWeights::get().max_block / 10;
}

/// No local origins on this chain are allowed to dispatch XCM sends/executions.
pub type LocalOriginToLocation = SignedToAccountId32<Origin, AccountId, RelayNetwork>;

/// The means for routing XCM messages which are not for local execution into the right message
/// queues.
pub type XcmRouter = (
	// Two routers - use UMP to communicate with the relay chain:
	cumulus_primitives_utility::ParentAsUmp<ParachainSystem>,
	// ..and XCMP to communicate with the sibling chains.
	XcmpQueue,
);

impl pallet_xcm::Config for Runtime {
	type Event = Event;
	type SendXcmOrigin = EnsureXcmOrigin<Origin, LocalOriginToLocation>;
	type XcmRouter = XcmRouter;
	type ExecuteXcmOrigin = EnsureXcmOrigin<Origin, LocalOriginToLocation>;
	type XcmExecuteFilter = All<(MultiLocation, Xcm<Call>)>;
	type XcmExecutor = XcmExecutor<XcmConfig>;
	type XcmTeleportFilter = ();
	type XcmReserveTransferFilter = All<(MultiLocation, Vec<MultiAsset>)>;
	type Weigher = FixedWeightBounds<UnitWeightCost, Call>;
}

impl cumulus_pallet_xcm::Config for Runtime {
	type Event = Event;
	type XcmExecutor = XcmExecutor<XcmConfig>;
}

impl cumulus_pallet_xcmp_queue::Config for Runtime {
	type Event = Event;
	type XcmExecutor = XcmExecutor<XcmConfig>;
	type ChannelInfo = ParachainSystem;
}

impl cumulus_pallet_dmp_queue::Config for Runtime {
	type Event = Event;
	type XcmExecutor = XcmExecutor<XcmConfig>;
	type ExecuteOverweightOrigin = EnsureRoot<AccountId>;
}

pub type LocalAssetTransactor = MultiCurrencyAdapter<
	Currencies,
	UnknownTokens,
	IsNativeConcrete<CurrencyId, CurrencyIdConvert>,
	AccountId,
	LocationToAccountId,
	CurrencyId,
	CurrencyIdConvert,
>;

//TODO: use token registry currency type encoding
fn native_currency_location(id: CurrencyId) -> MultiLocation {
	X3(Parent, Parachain(ParachainInfo::get().into()), GeneralKey(id.encode()))
}

pub struct CurrencyIdConvert;
impl Convert<CurrencyId, Option<MultiLocation>> for CurrencyIdConvert {
	fn convert(id: CurrencyId) -> Option<MultiLocation> {
		use CurrencyId::Token;
		use TokenSymbol::*;
		match id {
			Token(DOT) => Some(X1(Parent)),
			Token(ACA) | Token(AUSD) | Token(LDOT) | Token(RENBTC) => Some(native_currency_location(id)),
			_ => None,
		}
	}
}
impl Convert<MultiLocation, Option<CurrencyId>> for CurrencyIdConvert {
	fn convert(location: MultiLocation) -> Option<CurrencyId> {
		use CurrencyId::Token;
		use TokenSymbol::*;
		match location {
			X1(Parent) => Some(Token(DOT)),
			X3(Parent, Parachain(id), GeneralKey(key)) if ParaId::from(id) == ParachainInfo::get() => {
				// decode the general key
				if let Ok(currency_id) = CurrencyId::decode(&mut &key[..]) {
					// check if `currency_id` is cross-chain asset
					match currency_id {
						Token(ACA) | Token(AUSD) | Token(LDOT) | Token(RENBTC) => Some(currency_id),
						_ => None,
					}
				} else {
					None
				}
			}
			_ => None,
		}
	}
}
impl Convert<MultiAsset, Option<CurrencyId>> for CurrencyIdConvert {
	fn convert(asset: MultiAsset) -> Option<CurrencyId> {
		if let MultiAsset::ConcreteFungible { id, amount: _ } = asset {
			Self::convert(id)
		} else {
			None
		}
	}
}

parameter_types! {
	pub SelfLocation: MultiLocation = X2(Parent, Parachain(ParachainInfo::get().into()));
}

pub struct AccountIdToMultiLocation;
impl Convert<AccountId, MultiLocation> for AccountIdToMultiLocation {
	fn convert(account: AccountId) -> MultiLocation {
		X1(AccountId32 {
			network: NetworkId::Any,
			id: account.into(),
		})
	}
}

parameter_types! {
	pub const BaseXcmWeight: Weight = 100_000_000;
}

impl orml_xtokens::Config for Runtime {
	type Event = Event;
	type Balance = Balance;
	type CurrencyId = CurrencyId;
	type CurrencyIdConvert = CurrencyIdConvert;
	type AccountIdToMultiLocation = AccountIdToMultiLocation;
	type SelfLocation = SelfLocation;
	type XcmExecutor = XcmExecutor<XcmConfig>;
	type Weigher = FixedWeightBounds<UnitWeightCost, Call>;
	type BaseXcmWeight = BaseXcmWeight;
}

impl orml_unknown_tokens::Config for Runtime {
	type Event = Event;
}

impl orml_xcm::Config for Runtime {
	type Event = Event;
	type SovereignOrigin = EnsureRootOrHalfGeneralCouncil;
}

impl cumulus_pallet_aura_ext::Config for Runtime {}

/// The address format for describing accounts.
pub type Address = sp_runtime::MultiAddress<AccountId, AccountIndex>;
/// Block header type as expected by this runtime.
pub type Header = generic::Header<BlockNumber, BlakeTwo256>;
/// Block type as expected by this runtime.
pub type Block = generic::Block<Header, UncheckedExtrinsic>;
/// A Block signed with a Justification
pub type SignedBlock = generic::SignedBlock<Block>;
/// BlockId type as expected by this runtime.
pub type BlockId = generic::BlockId<Block>;
/// The SignedExtension to the basic transaction logic.
pub type SignedExtra = (
	frame_system::CheckSpecVersion<Runtime>,
	frame_system::CheckTxVersion<Runtime>,
	frame_system::CheckGenesis<Runtime>,
	frame_system::CheckEra<Runtime>,
	frame_system::CheckNonce<Runtime>,
	frame_system::CheckWeight<Runtime>,
	module_transaction_payment::ChargeTransactionPayment<Runtime>,
	module_evm::SetEvmOrigin<Runtime>,
);
/// Unchecked extrinsic type as expected by this runtime.
pub type UncheckedExtrinsic = generic::UncheckedExtrinsic<Address, Call, Signature, SignedExtra>;
/// The payload being signed in transactions.
pub type SignedPayload = generic::SignedPayload<Call, SignedExtra>;
/// Extrinsic type that has already been checked.
pub type CheckedExtrinsic = generic::CheckedExtrinsic<AccountId, Call, SignedExtra>;
/// Executive: handles dispatch to the various modules.
pub type Executive =
	frame_executive::Executive<Runtime, Block, frame_system::ChainContext<Runtime>, Runtime, AllPallets, ()>;

#[allow(clippy::large_enum_variant)]
construct_runtime! {
	pub enum Runtime where
		Block = Block,
		NodeBlock = primitives::Block,
		UncheckedExtrinsic = UncheckedExtrinsic
	{
		// Core
		System: frame_system::{Pallet, Call, Storage, Config, Event<T>} = 0,
		Timestamp: pallet_timestamp::{Pallet, Call, Storage, Inherent} = 1,
		Scheduler: pallet_scheduler::{Pallet, Call, Storage, Event<T>} = 2,
		TransactionPause: module_transaction_pause::{Pallet, Call, Storage, Event<T>} = 3,

		// Tokens & Related
		Balances: pallet_balances::{Pallet, Call, Storage, Config<T>, Event<T>} = 10,
		Tokens: orml_tokens::{Pallet, Storage, Event<T>, Config<T>} = 11,
		Currencies: module_currencies::{Pallet, Call, Event<T>} = 12,
		Vesting: orml_vesting::{Pallet, Storage, Call, Event<T>, Config<T>} = 13,
		TransactionPayment: module_transaction_payment::{Pallet, Call, Storage} = 14,

		// Treasury
		Treasury: pallet_treasury::{Pallet, Call, Storage, Config, Event<T>} = 20,
		Bounties: pallet_bounties::{Pallet, Call, Storage, Event<T>} = 21,
		Tips: pallet_tips::{Pallet, Call, Storage, Event<T>} = 22,

		// Utility
		Utility: pallet_utility::{Pallet, Call, Event} = 30,
		Multisig: pallet_multisig::{Pallet, Call, Storage, Event<T>} = 31,
		Recovery: pallet_recovery::{Pallet, Call, Storage, Event<T>} = 32,
		Proxy: pallet_proxy::{Pallet, Call, Storage, Event<T>} = 33,

		Indices: pallet_indices::{Pallet, Call, Storage, Config<T>, Event<T>} = 40,
		GraduallyUpdate: orml_gradually_update::{Pallet, Storage, Call, Event<T>} = 41,

		// Governance
		GeneralCouncil: pallet_collective::<Instance1>::{Pallet, Call, Storage, Origin<T>, Event<T>, Config<T>} = 50,
		GeneralCouncilMembership: pallet_membership::<Instance1>::{Pallet, Call, Storage, Event<T>, Config<T>} = 51,
		FinancialCouncil: pallet_collective::<Instance2>::{Pallet, Call, Storage, Origin<T>, Event<T>, Config<T>} = 52,
		FinancialCouncilMembership: pallet_membership::<Instance2>::{Pallet, Call, Storage, Event<T>, Config<T>} = 53,
		HomaCouncil: pallet_collective::<Instance3>::{Pallet, Call, Storage, Origin<T>, Event<T>, Config<T>} = 54,
		HomaCouncilMembership: pallet_membership::<Instance3>::{Pallet, Call, Storage, Event<T>, Config<T>} = 55,
		TechnicalCommittee: pallet_collective::<Instance4>::{Pallet, Call, Storage, Origin<T>, Event<T>, Config<T>} = 56,
		TechnicalCommitteeMembership: pallet_membership::<Instance4>::{Pallet, Call, Storage, Event<T>, Config<T>} = 57,

		Authority: orml_authority::{Pallet, Call, Storage, Event<T>, Origin<T>} = 70,
		PhragmenElection: pallet_elections_phragmen::{Pallet, Call, Storage, Event<T>} = 71,
		Democracy: pallet_democracy::{Pallet, Call, Storage, Config<T>, Event<T>} = 72,

		// Oracle
		//
		// NOTE: OperatorMembership must be placed after Oracle or else will have race condition on initialization
		AcalaOracle: orml_oracle::<Instance1>::{Pallet, Storage, Call, Event<T>} = 80,
		OperatorMembershipAcala: pallet_membership::<Instance5>::{Pallet, Call, Storage, Event<T>, Config<T>} = 82,
		BandOracle: orml_oracle::<Instance2>::{Pallet, Storage, Call, Event<T>} = 81,
		OperatorMembershipBand: pallet_membership::<Instance6>::{Pallet, Call, Storage, Event<T>, Config<T>} = 83,

		// ORML Core
		Auction: orml_auction::{Pallet, Storage, Call, Event<T>} = 100,
		Rewards: orml_rewards::{Pallet, Storage, Call} = 101,
		OrmlNFT: orml_nft::{Pallet, Storage, Config<T>} = 102,

		// Acala Core
		Prices: module_prices::{Pallet, Storage, Call, Event<T>} = 110,
		Dex: module_dex::{Pallet, Storage, Call, Event<T>, Config<T>} = 111,

		// Honzon
		AuctionManager: module_auction_manager::{Pallet, Storage, Call, Event<T>, ValidateUnsigned} = 120,
		Loans: module_loans::{Pallet, Storage, Call, Event<T>} = 121,
		Honzon: module_honzon::{Pallet, Storage, Call, Event<T>} = 122,
		CdpTreasury: module_cdp_treasury::{Pallet, Storage, Call, Config, Event<T>} = 123,
		CdpEngine: module_cdp_engine::{Pallet, Storage, Call, Event<T>, Config, ValidateUnsigned} = 124,
		EmergencyShutdown: module_emergency_shutdown::{Pallet, Storage, Call, Event<T>} = 125,

		// Homa
		Homa: module_homa::{Pallet, Call} = 130,
		NomineesElection: module_nominees_election::{Pallet, Call, Storage, Event<T>} = 131,
		StakingPool: module_staking_pool::{Pallet, Call, Storage, Event<T>, Config} = 132,
		PolkadotBridge: module_polkadot_bridge::{Pallet, Call, Storage} = 133,
		HomaValidatorListModule: module_homa_validator_list::{Pallet, Call, Storage, Event<T>} = 134,
		HomaLite: module_homa_lite::{Pallet, Call, Storage, Event<T>} = 135,

		// Acala Other
		Incentives: module_incentives::{Pallet, Storage, Call, Event<T>} = 140,
		NFT: module_nft::{Pallet, Call, Event<T>} = 141,
		AirDrop: module_airdrop::{Pallet, Call, Storage, Event<T>, Config<T>} = 142,

		// Ecosystem modules
		RenVmBridge: ecosystem_renvm_bridge::{Pallet, Call, Config, Storage, Event<T>, ValidateUnsigned} = 150,
		ChainBridge: chainbridge::{Pallet, Call, Storage, Event<T>} = 151,
		ChainSafeTransfer: ecosystem_chainsafe::{Pallet, Call, Storage, Event<T>} = 152,
<<<<<<< HEAD
		ChainlinkFeed: pallet_chainlink_feed::{Pallet, Call, Storage, Event<T>} = 153,
		ChainlinkAdaptor: ecosystem_chainlink_adaptor::{Pallet, Call, Storage, Event<T>} = 154,
=======
		Starport: ecosystem_starport::{Pallet, Call, Storage, Event<T>, Config} = 153,
		CompoundCash: ecosystem_compound_cash::{Pallet, Storage, Event<T>} = 154,
>>>>>>> 8dab8a0c

		// Parachain
		ParachainSystem: cumulus_pallet_parachain_system::{Pallet, Call, Storage, Inherent, Config, Event<T>} = 160,
		ParachainInfo: parachain_info::{Pallet, Storage, Config} = 161,

		// XCM
		XcmpQueue: cumulus_pallet_xcmp_queue::{Pallet, Call, Storage, Event<T>} = 170,
		PolkadotXcm: pallet_xcm::{Pallet, Call, Event<T>, Origin} = 171,
		CumulusXcm: cumulus_pallet_xcm::{Pallet, Event<T>, Origin} = 172,
		DmpQueue: cumulus_pallet_dmp_queue::{Pallet, Call, Storage, Event<T>} = 173,
		XTokens: orml_xtokens::{Pallet, Storage, Call, Event<T>} = 174,
		UnknownTokens: orml_unknown_tokens::{Pallet, Storage, Event} = 175,
		OrmlXcm: orml_xcm::{Pallet, Call, Event<T>} = 176,

		// Smart contracts
		EVM: module_evm::{Pallet, Config<T>, Call, Storage, Event<T>} = 180,
		EVMBridge: module_evm_bridge::{Pallet} = 181,
		EvmAccounts: module_evm_accounts::{Pallet, Call, Storage, Event<T>} = 182,
		EvmManager: module_evm_manager::{Pallet, Storage} = 183,

		// Collator support. the order of these 4 are important and shall not change.
		Authorship: pallet_authorship::{Pallet, Call, Storage} = 190,
		CollatorSelection: module_collator_selection::{Pallet, Call, Storage, Event<T>, Config<T>} = 191,
		Session: pallet_session::{Pallet, Call, Storage, Event, Config<T>} = 192,
		Aura: pallet_aura::{Pallet, Storage, Config<T>} = 193,
		AuraExt: cumulus_pallet_aura_ext::{Pallet, Storage, Config} = 194,
		SessionManager: module_session_manager::{Pallet, Call, Storage, Event<T>, Config<T>} = 195,

		// Dev
		Sudo: pallet_sudo::{Pallet, Call, Config<T>, Storage, Event<T>} = 255,
	}
}

#[cfg(not(feature = "disable-runtime-api"))]
impl_runtime_apis! {
	impl sp_api::Core<Block> for Runtime {
		fn version() -> RuntimeVersion {
			VERSION
		}

		fn execute_block(block: Block) {
			Executive::execute_block(block)
		}

		fn initialize_block(header: &<Block as BlockT>::Header) {
			Executive::initialize_block(header)
		}
	}

	impl sp_api::Metadata<Block> for Runtime {
		fn metadata() -> OpaqueMetadata {
			Runtime::metadata().into()
		}
	}

	impl sp_block_builder::BlockBuilder<Block> for Runtime {
		fn apply_extrinsic(extrinsic: <Block as BlockT>::Extrinsic) -> ApplyExtrinsicResult {
			Executive::apply_extrinsic(extrinsic)
		}

		fn finalize_block() -> <Block as BlockT>::Header {
			Executive::finalize_block()
		}

		fn inherent_extrinsics(data: sp_inherents::InherentData) -> Vec<<Block as BlockT>::Extrinsic> {
			data.create_extrinsics()
		}

		fn check_inherents(
			block: Block,
			data: sp_inherents::InherentData,
		) -> sp_inherents::CheckInherentsResult {
			data.check_extrinsics(&block)
		}
	}

	impl sp_transaction_pool::runtime_api::TaggedTransactionQueue<Block> for Runtime {
		fn validate_transaction(
			source: TransactionSource,
			tx: <Block as BlockT>::Extrinsic,
			block_hash: <Block as BlockT>::Hash,
		) -> TransactionValidity {
			Executive::validate_transaction(source, tx, block_hash)
		}
	}

	impl sp_offchain::OffchainWorkerApi<Block> for Runtime {
		fn offchain_worker(header: &<Block as BlockT>::Header) {
			Executive::offchain_worker(header)
		}
	}

	impl sp_consensus_aura::AuraApi<Block, AuraId> for Runtime {
		fn slot_duration() -> sp_consensus_aura::SlotDuration {
			sp_consensus_aura::SlotDuration::from_millis(Aura::slot_duration())
		}

		fn authorities() -> Vec<AuraId> {
			Aura::authorities()
		}
	}

	impl sp_session::SessionKeys<Block> for Runtime {
		fn generate_session_keys(seed: Option<Vec<u8>>) -> Vec<u8> {
			SessionKeys::generate(seed)
		}

		fn decode_session_keys(
			encoded: Vec<u8>,
		) -> Option<Vec<(Vec<u8>, KeyTypeId)>> {
			SessionKeys::decode_into_raw_public_keys(&encoded)
		}
	}

	impl frame_system_rpc_runtime_api::AccountNonceApi<Block, AccountId, Nonce> for Runtime {
		fn account_nonce(account: AccountId) -> Nonce {
			System::account_nonce(account)
		}
	}

	impl pallet_transaction_payment_rpc_runtime_api::TransactionPaymentApi<
		Block,
		Balance,
	> for Runtime {
		fn query_info(uxt: <Block as BlockT>::Extrinsic, len: u32) -> RuntimeDispatchInfo<Balance> {
			TransactionPayment::query_info(uxt, len)
		}
		fn query_fee_details(uxt: <Block as BlockT>::Extrinsic, len: u32) -> FeeDetails<Balance> {
			TransactionPayment::query_fee_details(uxt, len)
		}
	}

	impl orml_oracle_rpc_runtime_api::OracleApi<
		Block,
		DataProviderId,
		CurrencyId,
		TimeStampedPrice,
	> for Runtime {
		fn get_value(provider_id: DataProviderId ,key: CurrencyId) -> Option<TimeStampedPrice> {
			match provider_id {
				DataProviderId::Acala => AcalaOracle::get_no_op(&key),
				DataProviderId::Aggregated => <AggregatedDataProvider as DataProviderExtended<_, _>>::get_no_op(&key)
			}
		}

		fn get_all_values(provider_id: DataProviderId) -> Vec<(CurrencyId, Option<TimeStampedPrice>)> {
			match provider_id {
				DataProviderId::Acala => AcalaOracle::get_all_values(),
				DataProviderId::Aggregated => <AggregatedDataProvider as DataProviderExtended<_, _>>::get_all_values()
			}
		}
	}

	impl module_staking_pool_rpc_runtime_api::StakingPoolApi<
		Block,
		AccountId,
		Balance,
	> for Runtime {
		fn get_available_unbonded(account: AccountId) -> module_staking_pool_rpc_runtime_api::BalanceInfo<Balance> {
			module_staking_pool_rpc_runtime_api::BalanceInfo {
				amount: StakingPool::get_available_unbonded(&account)
			}
		}

		fn get_liquid_staking_exchange_rate() -> ExchangeRate {
			StakingPool::liquid_exchange_rate()
		}
	}

	impl module_evm_rpc_runtime_api::EVMRuntimeRPCApi<Block, Balance> for Runtime {
		fn call(
			from: H160,
			to: H160,
			data: Vec<u8>,
			value: Balance,
			gas_limit: u64,
			storage_limit: u32,
			estimate: bool,
		) -> Result<CallInfo, sp_runtime::DispatchError> {
			let config = if estimate {
				let mut config = <Runtime as module_evm::Config>::config().clone();
				config.estimate = true;
				Some(config)
			} else {
				None
			};

			module_evm::Runner::<Runtime>::call(
				from,
				from,
				to,
				data,
				value,
				gas_limit,
				storage_limit,
				config.as_ref().unwrap_or(<Runtime as module_evm::Config>::config()),
			)
		}

		fn create(
			from: H160,
			data: Vec<u8>,
			value: Balance,
			gas_limit: u64,
			storage_limit: u32,
			estimate: bool,
		) -> Result<CreateInfo, sp_runtime::DispatchError> {
			let config = if estimate {
				let mut config = <Runtime as module_evm::Config>::config().clone();
				config.estimate = true;
				Some(config)
			} else {
				None
			};

			module_evm::Runner::<Runtime>::create(
				from,
				data,
				value,
				gas_limit,
				storage_limit,
				config.as_ref().unwrap_or(<Runtime as module_evm::Config>::config()),
			)
		}

		fn get_estimate_resources_request(extrinsic: Vec<u8>) -> Result<EstimateResourcesRequest, sp_runtime::DispatchError> {
			let utx = UncheckedExtrinsic::decode(&mut &*extrinsic)
				.map_err(|_| sp_runtime::DispatchError::Other("Invalid parameter extrinsic, decode failed"))?;

			let request = match utx.function {
				Call::EVM(module_evm::Call::call(to, data, value, gas_limit, storage_limit)) => {
					Some(EstimateResourcesRequest {
						from: None,
						to: Some(to),
						gas_limit: Some(gas_limit),
						storage_limit: Some(storage_limit),
						value: Some(value),
						data: Some(data),
					})
				}
				Call::EVM(module_evm::Call::create(data, value, gas_limit, storage_limit)) => {
					Some(EstimateResourcesRequest {
						from: None,
						to: None,
						gas_limit: Some(gas_limit),
						storage_limit: Some(storage_limit),
						value: Some(value),
						data: Some(data),
					})
				}
				_ => None,
			};

			request.ok_or(sp_runtime::DispatchError::Other("Invalid parameter extrinsic, not evm Call"))
		}
	}

	impl cumulus_primitives_core::CollectCollationInfo<Block> for Runtime {
		fn collect_collation_info() -> cumulus_primitives_core::CollationInfo {
			ParachainSystem::collect_collation_info()
		}
	}

	#[cfg(feature = "try-runtime")]
	impl frame_try_runtime::TryRuntime<Block> for Runtime {
		fn on_runtime_upgrade() -> Result<(Weight, Weight), sp_runtime::RuntimeString> {
			let weight = Executive::try_runtime_upgrade()?;
			Ok((weight, RuntimeBlockWeights::get().max_block))
		}
	}

	// benchmarks for acala modules
	#[cfg(feature = "runtime-benchmarks")]
	impl frame_benchmarking::Benchmark<Block> for Runtime {
		fn dispatch_benchmark(
			config: frame_benchmarking::BenchmarkConfig
		) -> Result<Vec<frame_benchmarking::BenchmarkBatch>, sp_runtime::RuntimeString> {
			use frame_benchmarking::{Benchmarking, BenchmarkBatch, add_benchmark, TrackedStorageKey};
			use orml_benchmarking::{add_benchmark as orml_add_benchmark};

			use module_nft::benchmarking::Pallet as NftBench;
			use module_homa_lite::benchmarking::Pallet as HomaLiteBench;


			let whitelist: Vec<TrackedStorageKey> = vec![
				// Block Number
				// frame_system::Number::<Runtime>::hashed_key().to_vec(),
				hex_literal::hex!("26aa394eea5630e07c48ae0c9558cef702a5c1b19ab7a04f536c519aca4983ac").to_vec().into(),
				// Total Issuance
				hex_literal::hex!("c2261276cc9d1f8598ea4b6a74b15c2f57c875e4cff74148e4628f264b974c80").to_vec().into(),
				// Execution Phase
				hex_literal::hex!("26aa394eea5630e07c48ae0c9558cef7ff553b5a9862a516939d82b3d3d8661a").to_vec().into(),
				// Event Count
				hex_literal::hex!("26aa394eea5630e07c48ae0c9558cef70a98fdbe9ce6c55837576c60c7af3850").to_vec().into(),
				// System Events
				hex_literal::hex!("26aa394eea5630e07c48ae0c9558cef780d41e5e16056765bc8461851072c9d7").to_vec().into(),
				// Caller 0 Account
				hex_literal::hex!("26aa394eea5630e07c48ae0c9558cef7b99d880ec681799c0cf30e8886371da946c154ffd9992e395af90b5b13cc6f295c77033fce8a9045824a6690bbf99c6db269502f0a8d1d2a008542d5690a0749").to_vec().into(),
				// Treasury Account
				hex_literal::hex!("26aa394eea5630e07c48ae0c9558cef7b99d880ec681799c0cf30e8886371da95ecffd7b6c0f78751baa9d281e0bfa3a6d6f646c70792f74727372790000000000000000000000000000000000000000").to_vec().into(),
			];
			let mut batches = Vec::<BenchmarkBatch>::new();
			let params = (&config, &whitelist);

			add_benchmark!(params, batches, module_nft, NftBench::<Runtime>);
			add_benchmark!(params, batches, module_homa_lite, HomaLiteBench::<Runtime>);
			orml_add_benchmark!(params, batches, module_dex, benchmarking::dex);
			orml_add_benchmark!(params, batches, module_auction_manager, benchmarking::auction_manager);
			orml_add_benchmark!(params, batches, module_cdp_engine, benchmarking::cdp_engine);
			orml_add_benchmark!(params, batches, module_collator_selection, benchmarking::collator_selection);
			orml_add_benchmark!(params, batches, module_nominees_election, benchmarking::nominees_election);
			orml_add_benchmark!(params, batches, module_emergency_shutdown, benchmarking::emergency_shutdown);
			orml_add_benchmark!(params, batches, module_evm, benchmarking::evm);
			orml_add_benchmark!(params, batches, module_honzon, benchmarking::honzon);
			orml_add_benchmark!(params, batches, module_cdp_treasury, benchmarking::cdp_treasury);
			orml_add_benchmark!(params, batches, module_transaction_pause, benchmarking::transaction_pause);
			orml_add_benchmark!(params, batches, module_transaction_payment, benchmarking::transaction_payment);
			orml_add_benchmark!(params, batches, module_incentives, benchmarking::incentives);
			orml_add_benchmark!(params, batches, module_prices, benchmarking::prices);
			orml_add_benchmark!(params, batches, module_evm_accounts, benchmarking::evm_accounts);
			orml_add_benchmark!(params, batches, module_homa, benchmarking::homa);
			orml_add_benchmark!(params, batches, module_currencies, benchmarking::currencies);
			orml_add_benchmark!(params, batches, module_session_manager, benchmarking::session_manager);

			orml_add_benchmark!(params, batches, orml_tokens, benchmarking::tokens);
			orml_add_benchmark!(params, batches, orml_vesting, benchmarking::vesting);
			orml_add_benchmark!(params, batches, orml_auction, benchmarking::auction);

			orml_add_benchmark!(params, batches, orml_authority, benchmarking::authority);
			orml_add_benchmark!(params, batches, orml_gradually_update, benchmarking::gradually_update);
			orml_add_benchmark!(params, batches, orml_oracle, benchmarking::oracle);

			orml_add_benchmark!(params, batches, ecosystem_chainsafe, benchmarking::chainsafe_transfer);

			if batches.is_empty() { return Err("Benchmark not found for this module.".into()) }
			Ok(batches)
		}
	}
}

struct CheckInherents;

impl cumulus_pallet_parachain_system::CheckInherents<Block> for CheckInherents {
	fn check_inherents(
		block: &Block,
		relay_state_proof: &cumulus_pallet_parachain_system::RelayChainStateProof,
	) -> sp_inherents::CheckInherentsResult {
		let relay_chain_slot = relay_state_proof
			.read_slot()
			.expect("Could not read the relay chain slot from the proof");

		let inherent_data = cumulus_primitives_timestamp::InherentDataProvider::from_relay_chain_slot_and_duration(
			relay_chain_slot,
			sp_std::time::Duration::from_secs(6),
		)
		.create_inherent_data()
		.expect("Could not create the timestamp inherent data");

		inherent_data.check_extrinsics(&block)
	}
}

#[cfg(not(feature = "standalone"))]
cumulus_pallet_parachain_system::register_validate_block!(
	Runtime = Runtime,
	BlockExecutor = cumulus_pallet_aura_ext::BlockExecutor::<Runtime, Executive>,
	CheckInherents = CheckInherents,
);

#[cfg(test)]
mod tests {
	use super::*;
	use frame_system::offchain::CreateSignedTransaction;

	#[test]
	fn validate_transaction_submitter_bounds() {
		fn is_submit_signed_transaction<T>()
		where
			T: CreateSignedTransaction<Call>,
		{
		}

		is_submit_signed_transaction::<Runtime>();
	}

	#[test]
	fn ensure_can_create_contract() {
		// Ensure that the `ExistentialDeposit` for creating the contract >= account `ExistentialDeposit`.
		// Otherwise, the creation of the contract account will fail because it is less than
		// ExistentialDeposit.
		assert!(
			Balance::from(NewContractExtraBytes::get()) * StorageDepositPerByte::get()
				>= NativeTokenExistentialDeposit::get()
		);
	}

	#[test]
	fn ensure_can_kick_collator() {
		// Ensure that `required_point` > 0, collator can be kicked out normally.
		assert!(
			CollatorKickThreshold::get().mul_floor(
				(Period::get() * module_collator_selection::POINT_PER_BLOCK)
					.checked_div(MaxCandidates::get())
					.unwrap()
			) > 0
		);
	}
}<|MERGE_RESOLUTION|>--- conflicted
+++ resolved
@@ -106,13 +106,8 @@
 pub use constants::{fee::*, time::*};
 pub use primitives::{
 	evm::EstimateResourcesRequest, AccountId, AccountIndex, AirDropCurrencyId, Amount, AuctionId, AuthoritysOriginId,
-<<<<<<< HEAD
-	Balance, BlockNumber, CurrencyId, DataProviderId, EraIndex, FeedId, Hash, Moment, Nonce, Share, Signature,
-	TokenSymbol, TradingPair,
-=======
-	Balance, BlockNumber, CurrencyId, DataProviderId, EraIndex, Hash, Moment, Nonce, ReserveIdentifier, Share,
+	Balance, BlockNumber, CurrencyId, DataProviderId, EraIndex, FeedId, Hash, Moment, Nonce, ReserveIdentifier, Share,
 	Signature, TokenSymbol, TradingPair,
->>>>>>> 8dab8a0c
 };
 pub use runtime_common::{
 	cent, dollar, microcent, millicent, CurveFeeModel, EnsureRootOrAllGeneralCouncil,
@@ -2010,13 +2005,10 @@
 		RenVmBridge: ecosystem_renvm_bridge::{Pallet, Call, Config, Storage, Event<T>, ValidateUnsigned} = 150,
 		ChainBridge: chainbridge::{Pallet, Call, Storage, Event<T>} = 151,
 		ChainSafeTransfer: ecosystem_chainsafe::{Pallet, Call, Storage, Event<T>} = 152,
-<<<<<<< HEAD
-		ChainlinkFeed: pallet_chainlink_feed::{Pallet, Call, Storage, Event<T>} = 153,
-		ChainlinkAdaptor: ecosystem_chainlink_adaptor::{Pallet, Call, Storage, Event<T>} = 154,
-=======
 		Starport: ecosystem_starport::{Pallet, Call, Storage, Event<T>, Config} = 153,
 		CompoundCash: ecosystem_compound_cash::{Pallet, Storage, Event<T>} = 154,
->>>>>>> 8dab8a0c
+		ChainlinkFeed: pallet_chainlink_feed::{Pallet, Call, Storage, Event<T>} = 155,
+		ChainlinkAdaptor: ecosystem_chainlink_adaptor::{Pallet, Call, Storage, Event<T>} = 156,
 
 		// Parachain
 		ParachainSystem: cumulus_pallet_parachain_system::{Pallet, Call, Storage, Inherent, Config, Event<T>} = 160,
