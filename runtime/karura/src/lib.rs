// This file is part of Acala.

// Copyright (C) 2020-2022 Acala Foundation.
// SPDX-License-Identifier: GPL-3.0-or-later WITH Classpath-exception-2.0

// This program is free software: you can redistribute it and/or modify
// it under the terms of the GNU General Public License as published by
// the Free Software Foundation, either version 3 of the License, or
// (at your option) any later version.

// This program is distributed in the hope that it will be useful,
// but WITHOUT ANY WARRANTY; without even the implied warranty of
// MERCHANTABILITY or FITNESS FOR A PARTICULAR PURPOSE. See the
// GNU General Public License for more details.

// You should have received a copy of the GNU General Public License
// along with this program. If not, see <https://www.gnu.org/licenses/>.

//! The Dev runtime. This can be compiled with `#[no_std]`, ready for Wasm.

#![cfg_attr(not(feature = "std"), no_std)]
// `construct_runtime!` does a lot of recursion and requires us to increase the limit.
#![recursion_limit = "512"]
#![allow(clippy::unnecessary_mut_passed)]
#![allow(clippy::or_fun_call)]
#![allow(clippy::from_over_into)]
#![allow(clippy::upper_case_acronyms)]

// Make the WASM binary available.
#[cfg(feature = "std")]
include!(concat!(env!("OUT_DIR"), "/wasm_binary.rs"));

use codec::{Decode, DecodeLimit, Encode};
use scale_info::TypeInfo;
use sp_api::impl_runtime_apis;
use sp_consensus_aura::sr25519::AuthorityId as AuraId;
use sp_core::{crypto::KeyTypeId, OpaqueMetadata, H160};
use sp_runtime::{
	create_runtime_str, generic, impl_opaque_keys,
	traits::{
		AccountIdConversion, AccountIdLookup, BadOrigin, BlakeTwo256, Block as BlockT, Convert, SaturatedConversion,
		StaticLookup,
	},
	transaction_validity::{TransactionSource, TransactionValidity},
	ApplyExtrinsicResult, DispatchResult, FixedPointNumber, Perbill, Percent, Permill, Perquintill,
};
use sp_std::prelude::*;
#[cfg(feature = "std")]
use sp_version::NativeVersion;
use sp_version::RuntimeVersion;

use frame_support::pallet_prelude::InvalidTransaction;
use frame_system::{EnsureRoot, RawOrigin};
use module_asset_registry::{AssetIdMaps, EvmErc20InfoMapping};
use module_cdp_engine::{CollateralCurrencyIds, OnLiquidationSuccessHandler};
use module_currencies::BasicCurrencyAdapter;
use module_evm::{runner::RunnerExtended, CallInfo, CreateInfo, EvmChainId, EvmTask};
use module_evm_accounts::EvmAddressMapping;
use module_relaychain::RelayChainCallBuilder;
use module_support::{AssetIdMapping, DispatchableTask, ExchangeRateProvider, PoolId};
use module_transaction_payment::TargetedFeeAdjustment;

use cumulus_pallet_parachain_system::RelaychainBlockNumberProvider;
use orml_traits::{
	create_median_value_data_provider, parameter_type_with_key, DataFeeder, DataProviderExtended, GetByKey,
};
use pallet_transaction_payment::RuntimeDispatchInfo;

pub use frame_support::{
	construct_runtime, log, parameter_types,
	traits::{
		ConstBool, ConstU128, ConstU16, ConstU32, Contains, ContainsLengthBound, Currency as PalletCurrency,
		EnsureOrigin, EqualPrivilegeOnly, Everything, Get, Imbalance, InstanceFilter, IsSubType, IsType,
		KeyOwnerProofSystem, LockIdentifier, Nothing, OnRuntimeUpgrade, Randomness, SortedMembers, U128CurrencyToVote,
	},
	weights::{constants::RocksDbWeight, IdentityFee, Weight},
	PalletId, RuntimeDebug, StorageValue,
};

pub use pallet_collective::MemberCount;
pub use pallet_staking::StakerStatus;
pub use pallet_timestamp::Call as TimestampCall;
#[cfg(any(feature = "std", test))]
pub use sp_runtime::BuildStorage;

pub use authority::AuthorityConfigImpl;
pub use constants::{fee::*, parachains, time::*};
pub use primitives::{
	currency::AssetIds,
	define_combined_task,
	evm::{AccessListItem, BlockLimits, EstimateResourcesRequest, EthereumTransactionMessage, EvmAddress},
	task::TaskResult,
	unchecked_extrinsic::AcalaUncheckedExtrinsic,
	AccountId, AccountIndex, Address, Amount, AuctionId, AuthoritysOriginId, Balance, BlockNumber, CurrencyId,
	DataProviderId, EraIndex, Hash, Lease, Moment, Multiplier, Nonce, ReserveIdentifier, Share, Signature, TokenSymbol,
	TradingPair,
};
pub use runtime_common::{
	cent, dollar, microcent, millicent, AcalaDropAssets, AllPrecompiles, EnsureRootOrAllGeneralCouncil,
	EnsureRootOrAllTechnicalCommittee, EnsureRootOrHalfFinancialCouncil, EnsureRootOrHalfGeneralCouncil,
	EnsureRootOrHalfHomaCouncil, EnsureRootOrOneGeneralCouncil, EnsureRootOrOneThirdsTechnicalCommittee,
	EnsureRootOrThreeFourthsGeneralCouncil, EnsureRootOrTwoThirdsGeneralCouncil,
	EnsureRootOrTwoThirdsTechnicalCommittee, ExchangeRate, ExistentialDepositsTimesOneHundred,
	FinancialCouncilInstance, FinancialCouncilMembershipInstance, GasToWeight, GeneralCouncilInstance,
	GeneralCouncilMembershipInstance, HomaCouncilInstance, HomaCouncilMembershipInstance, MaxTipsOfPriority,
	OperationalFeeMultiplier, OperatorMembershipInstanceAcala, Price, ProxyType, Rate, Ratio, RuntimeBlockLength,
	RuntimeBlockWeights, SystemContractsFilter, TechnicalCommitteeInstance, TechnicalCommitteeMembershipInstance,
	TimeStampedPrice, TipPerWeightStep, BNC, KAR, KBTC, KINT, KSM, KUSD, LKSM, PHA, RENBTC, VSKSM,
};
pub use xcm::latest::prelude::*;

/// Import the stable_asset pallet.
pub use nutsfinance_stable_asset;

mod authority;
mod benchmarking;
pub mod constants;
/// Weights for pallets used in the runtime.
mod weights;
pub mod xcm_config;

/// This runtime version.
#[sp_version::runtime_version]
pub const VERSION: RuntimeVersion = RuntimeVersion {
	spec_name: create_runtime_str!("karura"),
	impl_name: create_runtime_str!("karura"),
	authoring_version: 1,
	spec_version: 2083,
	impl_version: 0,
	#[cfg(not(feature = "disable-runtime-api"))]
	apis: RUNTIME_API_VERSIONS,
	#[cfg(feature = "disable-runtime-api")]
	apis: sp_version::create_apis_vec![[]],
	transaction_version: 1,
	state_version: 0,
};

/// The version infromation used to identify this runtime when compiled
/// natively.
#[cfg(feature = "std")]
pub fn native_version() -> NativeVersion {
	NativeVersion {
		runtime_version: VERSION,
		can_author_with: Default::default(),
	}
}

impl_opaque_keys! {
	pub struct SessionKeys {
		pub aura: Aura,
	}
}

// Pallet accounts of runtime
parameter_types! {
	pub const TreasuryPalletId: PalletId = PalletId(*b"aca/trsy");
	pub const LoansPalletId: PalletId = PalletId(*b"aca/loan");
	pub const DEXPalletId: PalletId = PalletId(*b"aca/dexm");
	pub const CDPTreasuryPalletId: PalletId = PalletId(*b"aca/cdpt");
	pub const CDPEnginePalletId: PalletId = PalletId(*b"aca/cdpe");
	pub const HonzonTreasuryPalletId: PalletId = PalletId(*b"aca/hztr");
	pub const HomaPalletId: PalletId = PalletId(*b"aca/homa");
	pub const IncentivesPalletId: PalletId = PalletId(*b"aca/inct");
	pub const CollatorPotId: PalletId = PalletId(*b"aca/cpot");
	pub const HonzonBridgePalletId: PalletId = PalletId(*b"aca/hzbg");
	// Treasury reserve
	pub const TreasuryReservePalletId: PalletId = PalletId(*b"aca/reve");
	pub const NftPalletId: PalletId = PalletId(*b"aca/aNFT");
	// Vault all unrleased native token.
	pub UnreleasedNativeVaultAccountId: AccountId = PalletId(*b"aca/urls").into_account_truncating();
	// This Pallet is only used to payment fee pool, it's not added to whitelist by design.
	// because transaction payment pallet will ensure the accounts always have enough ED.
	pub const TransactionPaymentPalletId: PalletId = PalletId(*b"aca/fees");
	// Ecosystem modules
	pub const StableAssetPalletId: PalletId = PalletId(*b"nuts/sta");
}

pub fn get_all_module_accounts() -> Vec<AccountId> {
	vec![
		LoansPalletId::get().into_account_truncating(),
		CDPEnginePalletId::get().into_account_truncating(),
		CDPTreasuryPalletId::get().into_account_truncating(),
		CollatorPotId::get().into_account_truncating(),
		DEXPalletId::get().into_account_truncating(),
		HomaPalletId::get().into_account_truncating(),
		HonzonTreasuryPalletId::get().into_account_truncating(),
		IncentivesPalletId::get().into_account_truncating(),
		TreasuryPalletId::get().into_account_truncating(),
		TreasuryReservePalletId::get().into_account_truncating(),
		UnreleasedNativeVaultAccountId::get(),
		StableAssetPalletId::get().into_account_truncating(),
		HonzonBridgePalletId::get().into_account_truncating(),
		// treasury pools and incentive pools
		runtime_common::NetworkTreasuryPool::get(),
		runtime_common::HonzonTreasuryPool::get(),
		runtime_common::HomaTreasuryPool::get(),
		runtime_common::HonzonInsuranceRewardPool::get(),
		runtime_common::HonzonLiquitationRewardPool::get(),
		runtime_common::StakingRewardPool::get(),
		runtime_common::CollatorsRewardPool::get(),
		runtime_common::EcosystemRewardPool::get(),
	]
}

parameter_types! {
	pub const BlockHashCount: BlockNumber = 1200; // mortal tx can be valid up to 4 hour after signing
	pub const Version: RuntimeVersion = VERSION;
	pub const SS58Prefix: u8 = 8; // Ss58AddressFormat::KaruraAccount
}

pub struct BaseCallFilter;
impl Contains<Call> for BaseCallFilter {
	fn contains(call: &Call) -> bool {
		let is_core_call = matches!(call, Call::System(_) | Call::Timestamp(_) | Call::ParachainSystem(_));
		if is_core_call {
			// always allow core call
			return true;
		}

		let is_paused = module_transaction_pause::PausedTransactionFilter::<Runtime>::contains(call);
		if is_paused {
			// no paused call
			return false;
		}

		if let Call::PolkadotXcm(xcm_method) = call {
			match xcm_method {
				pallet_xcm::Call::send { .. }
				| pallet_xcm::Call::execute { .. }
				| pallet_xcm::Call::teleport_assets { .. }
				| pallet_xcm::Call::reserve_transfer_assets { .. }
				| pallet_xcm::Call::limited_reserve_transfer_assets { .. }
				| pallet_xcm::Call::limited_teleport_assets { .. } => {
					return false;
				}
				pallet_xcm::Call::force_xcm_version { .. }
				| pallet_xcm::Call::force_default_xcm_version { .. }
				| pallet_xcm::Call::force_subscribe_version_notify { .. }
				| pallet_xcm::Call::force_unsubscribe_version_notify { .. } => {
					return true;
				}
				pallet_xcm::Call::__Ignore { .. } => {
					unimplemented!()
				}
			}
		}

		true
	}
}

impl frame_system::Config for Runtime {
	type AccountId = AccountId;
	type Call = Call;
	type Lookup = (AccountIdLookup<AccountId, AccountIndex>, EvmAccounts);
	type Index = Nonce;
	type BlockNumber = BlockNumber;
	type Hash = Hash;
	type Hashing = BlakeTwo256;
	type Header = generic::Header<BlockNumber, BlakeTwo256>;
	type Event = Event;
	type Origin = Origin;
	type BlockHashCount = BlockHashCount;
	type BlockWeights = RuntimeBlockWeights;
	type BlockLength = RuntimeBlockLength;
	type Version = Version;
	type PalletInfo = PalletInfo;
	type AccountData = pallet_balances::AccountData<Balance>;
	type OnNewAccount = ();
	type OnKilledAccount = (
		module_evm::CallKillAccount<Runtime>,
		module_evm_accounts::CallKillAccount<Runtime>,
	);
	type DbWeight = RocksDbWeight;
	type BaseCallFilter = BaseCallFilter;
	type SystemWeightInfo = ();
	type SS58Prefix = SS58Prefix;
	type OnSetCode = cumulus_pallet_parachain_system::ParachainSetCode<Self>;
	type MaxConsumers = ConstU32<16>;
}

impl pallet_aura::Config for Runtime {
	type AuthorityId = AuraId;
	type DisabledValidators = ();
	type MaxAuthorities = ConstU32<32>;
}

impl pallet_authorship::Config for Runtime {
	type FindAuthor = pallet_session::FindAccountFromAuthorIndex<Self, Aura>;
	type UncleGenerations = ConstU32<0>;
	type FilterUncle = ();
	type EventHandler = CollatorSelection;
}

parameter_types! {
	pub const SessionDuration: BlockNumber = 6 * HOURS; // used in SessionManagerConfig of genesis
}

impl pallet_session::Config for Runtime {
	type Event = Event;
	type ValidatorId = <Self as frame_system::Config>::AccountId;
	// we don't have stash and controller, thus we don't need the convert as well.
	type ValidatorIdOf = module_collator_selection::IdentityCollator;
	type ShouldEndSession = SessionManager;
	type NextSessionRotation = SessionManager;
	type SessionManager = CollatorSelection;
	// Essentially just Aura, but lets be pedantic.
	type SessionHandler = <SessionKeys as sp_runtime::traits::OpaqueKeys>::KeyTypeIdProviders;
	type Keys = SessionKeys;
	type WeightInfo = ();
}

parameter_types! {
	pub const CollatorKickThreshold: Permill = Permill::from_percent(65);
}

impl module_collator_selection::Config for Runtime {
	type Event = Event;
	type Currency = Balances;
	type ValidatorSet = Session;
	type UpdateOrigin = EnsureRootOrHalfGeneralCouncil;
	type PotId = CollatorPotId;
	type MinCandidates = ConstU32<4>;
	type MaxCandidates = ConstU32<50>;
	type MaxInvulnerables = ConstU32<10>;
	type KickPenaltySessionLength = ConstU32<8>;
	type CollatorKickThreshold = CollatorKickThreshold;
	type MinRewardDistributeAmount = ConstU128<0>;
	type WeightInfo = weights::module_collator_selection::WeightInfo<Runtime>;
}

parameter_types! {
	pub const MinimumPeriod: u64 = SLOT_DURATION / 2;
}

impl pallet_timestamp::Config for Runtime {
	/// A timestamp: milliseconds since the unix epoch.
	type Moment = Moment;
	type OnTimestampSet = ();
	type MinimumPeriod = MinimumPeriod;
	type WeightInfo = ();
}

parameter_types! {
	pub NativeTokenExistentialDeposit: Balance = 10 * cent(KAR);	// 0.1 KAR
	pub const MaxReserves: u32 = ReserveIdentifier::Count as u32;
	// For weight estimation, we assume that the most locks on an individual account will be 50.
	// This number may need to be adjusted in the future if this assumption no longer holds true.
	pub const MaxLocks: u32 = 50;
}

impl pallet_balances::Config for Runtime {
	type Balance = Balance;
	type DustRemoval = Treasury;
	type Event = Event;
	type ExistentialDeposit = NativeTokenExistentialDeposit;
	type AccountStore = frame_system::Pallet<Runtime>;
	type MaxLocks = MaxLocks;
	type MaxReserves = MaxReserves;
	type ReserveIdentifier = ReserveIdentifier;
	type WeightInfo = ();
}

parameter_types! {
	/// The fee to be paid for making a transaction; the per-byte portion.
	pub TransactionByteFee: Balance = millicent(KAR);
	/// The portion of the `NORMAL_DISPATCH_RATIO` that we adjust the fees with. Blocks filled less
	/// than this will decrease the weight and more will increase.
	pub const TargetBlockFullness: Perquintill = Perquintill::from_percent(25);
	/// The adjustment variable of the runtime. Higher values will cause `TargetBlockFullness` to
	/// change the fees more rapidly.
	pub AdjustmentVariable: Multiplier = Multiplier::saturating_from_rational(3, 100_000);
	/// Minimum amount of the multiplier. This value cannot be too low. A test case should ensure
	/// that combined with `AdjustmentVariable`, we can recover from the minimum.
	/// See `multiplier_can_grow_from_zero`.
	pub MinimumMultiplier: Multiplier = Multiplier::saturating_from_rational(1, 1_000_000u128);
}

pub type SlowAdjustingFeeUpdate<R> =
	TargetedFeeAdjustment<R, TargetBlockFullness, AdjustmentVariable, MinimumMultiplier>;

impl pallet_sudo::Config for Runtime {
	type Event = Event;
	type Call = Call;
}

parameter_types! {
	pub const GeneralCouncilMotionDuration: BlockNumber = 3 * DAYS;
	pub const CouncilDefaultMaxProposals: u32 = 20;
	pub const CouncilDefaultMaxMembers: u32 = 30;
}

impl pallet_collective::Config<GeneralCouncilInstance> for Runtime {
	type Origin = Origin;
	type Proposal = Call;
	type Event = Event;
	type MotionDuration = GeneralCouncilMotionDuration;
	type MaxProposals = CouncilDefaultMaxProposals;
	type MaxMembers = CouncilDefaultMaxMembers;
	type DefaultVote = pallet_collective::PrimeDefaultVote;
	type WeightInfo = ();
}

impl pallet_membership::Config<GeneralCouncilMembershipInstance> for Runtime {
	type Event = Event;
	type AddOrigin = EnsureRootOrThreeFourthsGeneralCouncil;
	type RemoveOrigin = EnsureRootOrThreeFourthsGeneralCouncil;
	type SwapOrigin = EnsureRootOrThreeFourthsGeneralCouncil;
	type ResetOrigin = EnsureRootOrThreeFourthsGeneralCouncil;
	type PrimeOrigin = EnsureRootOrThreeFourthsGeneralCouncil;
	type MembershipInitialized = GeneralCouncil;
	type MembershipChanged = GeneralCouncil;
	type MaxMembers = CouncilDefaultMaxMembers;
	type WeightInfo = ();
}

parameter_types! {
	pub const FinancialCouncilMotionDuration: BlockNumber = 3 * DAYS;
}

impl pallet_collective::Config<FinancialCouncilInstance> for Runtime {
	type Origin = Origin;
	type Proposal = Call;
	type Event = Event;
	type MotionDuration = FinancialCouncilMotionDuration;
	type MaxProposals = CouncilDefaultMaxProposals;
	type MaxMembers = CouncilDefaultMaxMembers;
	type DefaultVote = pallet_collective::PrimeDefaultVote;
	type WeightInfo = ();
}

impl pallet_membership::Config<FinancialCouncilMembershipInstance> for Runtime {
	type Event = Event;
	type AddOrigin = EnsureRootOrTwoThirdsGeneralCouncil;
	type RemoveOrigin = EnsureRootOrTwoThirdsGeneralCouncil;
	type SwapOrigin = EnsureRootOrTwoThirdsGeneralCouncil;
	type ResetOrigin = EnsureRootOrTwoThirdsGeneralCouncil;
	type PrimeOrigin = EnsureRootOrTwoThirdsGeneralCouncil;
	type MembershipInitialized = FinancialCouncil;
	type MembershipChanged = FinancialCouncil;
	type MaxMembers = CouncilDefaultMaxMembers;
	type WeightInfo = ();
}

parameter_types! {
	pub const HomaCouncilMotionDuration: BlockNumber = 3 * DAYS;
}

impl pallet_collective::Config<HomaCouncilInstance> for Runtime {
	type Origin = Origin;
	type Proposal = Call;
	type Event = Event;
	type MotionDuration = HomaCouncilMotionDuration;
	type MaxProposals = CouncilDefaultMaxProposals;
	type MaxMembers = CouncilDefaultMaxMembers;
	type DefaultVote = pallet_collective::PrimeDefaultVote;
	type WeightInfo = ();
}

impl pallet_membership::Config<HomaCouncilMembershipInstance> for Runtime {
	type Event = Event;
	type AddOrigin = EnsureRootOrTwoThirdsGeneralCouncil;
	type RemoveOrigin = EnsureRootOrTwoThirdsGeneralCouncil;
	type SwapOrigin = EnsureRootOrTwoThirdsGeneralCouncil;
	type ResetOrigin = EnsureRootOrTwoThirdsGeneralCouncil;
	type PrimeOrigin = EnsureRootOrTwoThirdsGeneralCouncil;
	type MembershipInitialized = HomaCouncil;
	type MembershipChanged = HomaCouncil;
	type MaxMembers = CouncilDefaultMaxMembers;
	type WeightInfo = ();
}

parameter_types! {
	pub const TechnicalCommitteeMotionDuration: BlockNumber = 3 * DAYS;
}

impl pallet_collective::Config<TechnicalCommitteeInstance> for Runtime {
	type Origin = Origin;
	type Proposal = Call;
	type Event = Event;
	type MotionDuration = TechnicalCommitteeMotionDuration;
	type MaxProposals = CouncilDefaultMaxProposals;
	type MaxMembers = CouncilDefaultMaxMembers;
	type DefaultVote = pallet_collective::PrimeDefaultVote;
	type WeightInfo = ();
}

impl pallet_membership::Config<TechnicalCommitteeMembershipInstance> for Runtime {
	type Event = Event;
	type AddOrigin = EnsureRootOrTwoThirdsGeneralCouncil;
	type RemoveOrigin = EnsureRootOrTwoThirdsGeneralCouncil;
	type SwapOrigin = EnsureRootOrTwoThirdsGeneralCouncil;
	type ResetOrigin = EnsureRootOrTwoThirdsGeneralCouncil;
	type PrimeOrigin = EnsureRootOrTwoThirdsGeneralCouncil;
	type MembershipInitialized = TechnicalCommittee;
	type MembershipChanged = TechnicalCommittee;
	type MaxMembers = CouncilDefaultMaxMembers;
	type WeightInfo = ();
}

impl pallet_membership::Config<OperatorMembershipInstanceAcala> for Runtime {
	type Event = Event;
	type AddOrigin = EnsureRootOrTwoThirdsGeneralCouncil;
	type RemoveOrigin = EnsureRootOrTwoThirdsGeneralCouncil;
	type SwapOrigin = EnsureRootOrTwoThirdsGeneralCouncil;
	type ResetOrigin = EnsureRootOrTwoThirdsGeneralCouncil;
	type PrimeOrigin = EnsureRootOrTwoThirdsGeneralCouncil;
	type MembershipInitialized = ();
	type MembershipChanged = AcalaOracle;
	type MaxMembers = ConstU32<50>;
	type WeightInfo = ();
}

impl pallet_utility::Config for Runtime {
	type Event = Event;
	type Call = Call;
	type PalletsOrigin = OriginCaller;
	type WeightInfo = ();
}

parameter_types! {
	pub MultisigDepositBase: Balance = deposit(1, 88);
	pub MultisigDepositFactor: Balance = deposit(0, 32);
}

impl pallet_multisig::Config for Runtime {
	type Event = Event;
	type Call = Call;
	type Currency = Balances;
	type DepositBase = MultisigDepositBase;
	type DepositFactor = MultisigDepositFactor;
	type MaxSignatories = ConstU16<100>;
	type WeightInfo = ();
}

pub struct GeneralCouncilProvider;
impl SortedMembers<AccountId> for GeneralCouncilProvider {
	fn contains(who: &AccountId) -> bool {
		GeneralCouncil::is_member(who)
	}

	fn sorted_members() -> Vec<AccountId> {
		GeneralCouncil::members()
	}

	#[cfg(feature = "runtime-benchmarks")]
	fn add(_: &AccountId) {
		unimplemented!()
	}
}

impl ContainsLengthBound for GeneralCouncilProvider {
	fn max_len() -> usize {
		CouncilDefaultMaxMembers::get() as usize
	}
	fn min_len() -> usize {
		0
	}
}

parameter_types! {
	pub const ProposalBond: Permill = Permill::from_percent(5);
	pub ProposalBondMinimum: Balance = 5 * dollar(KAR);
	pub ProposalBondMaximum: Balance = 25 * dollar(KAR);
	pub const SpendPeriod: BlockNumber = 7 * DAYS;
	pub const Burn: Permill = Permill::from_percent(0);

	pub const TipCountdown: BlockNumber = DAYS;
	pub const TipFindersFee: Percent = Percent::from_percent(5);
	pub TipReportDepositBase: Balance = deposit(1, 0);
	pub BountyDepositBase: Balance = deposit(1, 0);
	pub const BountyDepositPayoutDelay: BlockNumber = 4 * DAYS;
	pub const BountyUpdatePeriod: BlockNumber = 35 * DAYS;
	pub const CuratorDepositMultiplier: Permill = Permill::from_percent(50);
	pub CuratorDepositMin: Balance = dollar(KAR);
	pub CuratorDepositMax: Balance = 100 * dollar(KAR);
	pub BountyValueMinimum: Balance = 5 * dollar(KAR);
	pub DataDepositPerByte: Balance = deposit(0, 1);
	pub const MaximumReasonLength: u32 = 8192;

	pub const SevenDays: BlockNumber = 7 * DAYS;
	pub const OneDay: BlockNumber = DAYS;
}

impl pallet_treasury::Config for Runtime {
	type PalletId = TreasuryPalletId;
	type Currency = Balances;
	type ApproveOrigin = EnsureRootOrHalfGeneralCouncil;
	type RejectOrigin = EnsureRootOrHalfGeneralCouncil;
	type Event = Event;
	type OnSlash = Treasury;
	type ProposalBond = ProposalBond;
	type ProposalBondMinimum = ProposalBondMinimum;
	type ProposalBondMaximum = ProposalBondMaximum;
	type SpendPeriod = SpendPeriod;
	type Burn = Burn;
	type BurnDestination = ();
	type SpendFunds = Bounties;
	type WeightInfo = ();
	type MaxApprovals = ConstU32<30>;
}

impl pallet_bounties::Config for Runtime {
	type Event = Event;
	type BountyDepositBase = BountyDepositBase;
	type BountyDepositPayoutDelay = BountyDepositPayoutDelay;
	type BountyUpdatePeriod = BountyUpdatePeriod;
	type BountyValueMinimum = BountyValueMinimum;
	type CuratorDepositMultiplier = CuratorDepositMultiplier;
	type CuratorDepositMin = CuratorDepositMin;
	type CuratorDepositMax = CuratorDepositMax;
	type DataDepositPerByte = DataDepositPerByte;
	type MaximumReasonLength = MaximumReasonLength;
	type WeightInfo = ();
	type ChildBountyManager = ();
}

impl pallet_tips::Config for Runtime {
	type Event = Event;
	type DataDepositPerByte = DataDepositPerByte;
	type MaximumReasonLength = MaximumReasonLength;
	type Tippers = GeneralCouncilProvider;
	type TipCountdown = TipCountdown;
	type TipFindersFee = TipFindersFee;
	type TipReportDepositBase = TipReportDepositBase;
	type WeightInfo = ();
}

parameter_types! {
	pub const LaunchPeriod: BlockNumber = 5 * DAYS;
	pub const VotingPeriod: BlockNumber = 5 * DAYS;
	pub const FastTrackVotingPeriod: BlockNumber = 3 * HOURS;
	pub MinimumDeposit: Balance = 100 * dollar(KAR);
	pub const EnactmentPeriod: BlockNumber = 2 * DAYS;
	pub const VoteLockingPeriod: BlockNumber = 7 * DAYS;
	pub const CooloffPeriod: BlockNumber = 7 * DAYS;
}

impl pallet_democracy::Config for Runtime {
	type Proposal = Call;
	type Event = Event;
	type Currency = Balances;
	type EnactmentPeriod = EnactmentPeriod;
	type LaunchPeriod = LaunchPeriod;
	type VotingPeriod = VotingPeriod;
	type VoteLockingPeriod = VoteLockingPeriod;
	type MinimumDeposit = MinimumDeposit;
	/// A straight majority of the council can decide what their next motion is.
	type ExternalOrigin = EnsureRootOrHalfGeneralCouncil;
	/// A majority can have the next scheduled referendum be a straight majority-carries vote.
	type ExternalMajorityOrigin = EnsureRootOrHalfGeneralCouncil;
	/// A unanimous council can have the next scheduled referendum be a straight default-carries
	/// (NTB) vote.
	type ExternalDefaultOrigin = EnsureRootOrAllGeneralCouncil;
	/// Two thirds of the technical committee can have an ExternalMajority/ExternalDefault vote
	/// be tabled immediately and with a shorter voting/enactment period.
	type FastTrackOrigin = EnsureRootOrTwoThirdsTechnicalCommittee;
	type InstantOrigin = EnsureRootOrAllTechnicalCommittee;
	type InstantAllowed = ConstBool<true>;
	type FastTrackVotingPeriod = FastTrackVotingPeriod;
	// To cancel a proposal which has been passed, 2/3 of the council must agree to it.
	type CancellationOrigin = EnsureRootOrTwoThirdsGeneralCouncil;
	type BlacklistOrigin = EnsureRoot<AccountId>;
	// To cancel a proposal before it has been passed, the technical committee must be unanimous or
	// Root must agree.
	type CancelProposalOrigin = EnsureRootOrAllTechnicalCommittee;
	// Any single technical committee member may veto a coming council proposal, however they can
	// only do it once and it lasts only for the cooloff period.
	type VetoOrigin = pallet_collective::EnsureMember<AccountId, TechnicalCommitteeInstance>;
	type CooloffPeriod = CooloffPeriod;
	type PreimageByteDeposit = PreimageByteDeposit;
	type OperationalPreimageOrigin = pallet_collective::EnsureMember<AccountId, GeneralCouncilInstance>;
	type Slash = Treasury;
	type Scheduler = Scheduler;
	type PalletsOrigin = OriginCaller;
	type MaxVotes = ConstU32<100>;
	//TODO: might need to weight for Karura
	type WeightInfo = pallet_democracy::weights::SubstrateWeight<Runtime>;
	type MaxProposals = ConstU32<100>;
}

impl orml_auction::Config for Runtime {
	type Event = Event;
	type Balance = Balance;
	type AuctionId = AuctionId;
	type Handler = AuctionManager;
	type WeightInfo = weights::orml_auction::WeightInfo<Runtime>;
}

impl orml_authority::Config for Runtime {
	type Event = Event;
	type Origin = Origin;
	type PalletsOrigin = OriginCaller;
	type Call = Call;
	type Scheduler = Scheduler;
	type AsOriginId = AuthoritysOriginId;
	type AuthorityConfig = AuthorityConfigImpl;
	type WeightInfo = weights::orml_authority::WeightInfo<Runtime>;
}

parameter_types! {
	pub const MinimumCount: u32 = 5;
	pub const ExpiresIn: Moment = 1000 * 60 * 60; // 1 hours
	pub RootOperatorAccountId: AccountId = AccountId::from([0xffu8; 32]);
}

type AcalaDataProvider = orml_oracle::Instance1;
impl orml_oracle::Config<AcalaDataProvider> for Runtime {
	type Event = Event;
	type OnNewData = ();
	type CombineData = orml_oracle::DefaultCombineData<Runtime, MinimumCount, ExpiresIn, AcalaDataProvider>;
	type Time = Timestamp;
	type OracleKey = CurrencyId;
	type OracleValue = Price;
	type RootOperatorAccountId = RootOperatorAccountId;
	type Members = OperatorMembershipAcala;
	type MaxHasDispatchedSize = ConstU32<20>;
	type WeightInfo = ();
}

create_median_value_data_provider!(
	AggregatedDataProvider,
	CurrencyId,
	Price,
	TimeStampedPrice,
	[AcalaOracle]
);
// Aggregated data provider cannot feed.
impl DataFeeder<CurrencyId, Price, AccountId> for AggregatedDataProvider {
	fn feed_value(_: AccountId, _: CurrencyId, _: Price) -> DispatchResult {
		Err("Not supported".into())
	}
}

parameter_type_with_key! {
	pub ExistentialDeposits: |currency_id: CurrencyId| -> Balance {
		match currency_id {
			CurrencyId::Token(symbol) => match symbol {
				TokenSymbol::KUSD => cent(*currency_id),
				TokenSymbol::KSM => 10 * millicent(*currency_id),
				TokenSymbol::LKSM => 50 * millicent(*currency_id),
				TokenSymbol::BNC => 800 * millicent(*currency_id), // 80BNC = 1KSM
				TokenSymbol::VSKSM => 10 * millicent(*currency_id), // 1VSKSM = 1KSM
				TokenSymbol::PHA => 4000 * millicent(*currency_id), // 400PHA = 1KSM
				TokenSymbol::KINT => 13333 * microcent(*currency_id), // 1.33 KINT = 1 KSM
				TokenSymbol::KBTC => 66 * microcent(*currency_id), // 1KBTC = 150 KSM
				TokenSymbol::TAI => dollar(*currency_id), // 1 KUSD = 100 TAI

				TokenSymbol::ACA |
				TokenSymbol::AUSD |
				TokenSymbol::DOT |
				TokenSymbol::LDOT |
				TokenSymbol::RENBTC |
				TokenSymbol::KAR |
				TokenSymbol::TAP |
				TokenSymbol::CASH => Balance::max_value() // unsupported
			},
			CurrencyId::DexShare(dex_share_0, _) => {
				let currency_id_0: CurrencyId = (*dex_share_0).into();

				// initial dex share amount is calculated based on currency_id_0,
				// use the ED of currency_id_0 as the ED of lp token.
				if currency_id_0 == GetNativeCurrencyId::get() {
					NativeTokenExistentialDeposit::get()
				} else if let CurrencyId::Erc20(address) = currency_id_0 {
					// LP token with erc20
					AssetIdMaps::<Runtime>::get_asset_metadata(AssetIds::Erc20(address)).
						map_or(Balance::max_value(), |metatata| metatata.minimal_balance)
				} else {
					Self::get(&currency_id_0)
				}
			},
			CurrencyId::Erc20(_) => Balance::max_value(), // not handled by orml-tokens
			CurrencyId::StableAssetPoolToken(stable_asset_id) => {
				AssetIdMaps::<Runtime>::get_asset_metadata(AssetIds::StableAssetId(*stable_asset_id)).
					map_or(Balance::max_value(), |metatata| metatata.minimal_balance)
			},
			CurrencyId::LiquidCrowdloan(_) => ExistentialDeposits::get(&CurrencyId::Token(TokenSymbol::KSM)), // the same as KSM
			CurrencyId::ForeignAsset(foreign_asset_id) => {
				AssetIdMaps::<Runtime>::get_asset_metadata(AssetIds::ForeignAssetId(*foreign_asset_id)).
					map_or(Balance::max_value(), |metatata| metatata.minimal_balance)
			},
		}
	};
}

pub struct DustRemovalWhitelist;
impl Contains<AccountId> for DustRemovalWhitelist {
	fn contains(a: &AccountId) -> bool {
		get_all_module_accounts().contains(a)
	}
}

parameter_types! {
	pub KaruraTreasuryAccount: AccountId = TreasuryPalletId::get().into_account_truncating();
}

impl orml_tokens::Config for Runtime {
	type Event = Event;
	type Balance = Balance;
	type Amount = Amount;
	type CurrencyId = CurrencyId;
	type WeightInfo = weights::orml_tokens::WeightInfo<Runtime>;
	type ExistentialDeposits = ExistentialDeposits;
	type OnDust = orml_tokens::TransferDust<Runtime, KaruraTreasuryAccount>;
	type MaxLocks = MaxLocks;
	type MaxReserves = MaxReserves;
	type ReserveIdentifier = ReserveIdentifier;
	type DustRemovalWhitelist = DustRemovalWhitelist;
	type OnNewTokenAccount = ();
	type OnKilledTokenAccount = ();
}

parameter_type_with_key! {
	pub LiquidCrowdloanLeaseBlockNumber: |_lease: Lease| -> Option<BlockNumber> {
		None
	};
}

parameter_type_with_key! {
	pub PricingPegged: |currency_id: CurrencyId| -> Option<CurrencyId> {
		match currency_id {
			// taiKSM
			CurrencyId::StableAssetPoolToken(0) => Some(KSM),
			_ => None,
		}
	};
}

parameter_types! {
	pub StableCurrencyFixedPrice: Price = Price::saturating_from_rational(1, 1);
	pub RewardRatePerRelaychainBlock: Rate = Rate::saturating_from_rational(3_068, 100_000_000_000u128);	// 17.5% annual staking reward rate of Kusama
}

impl module_prices::Config for Runtime {
	type Event = Event;
	type Source = AggregatedDataProvider;
	type GetStableCurrencyId = GetStableCurrencyId;
	type StableCurrencyFixedPrice = StableCurrencyFixedPrice;
	type GetStakingCurrencyId = GetStakingCurrencyId;
	type GetLiquidCurrencyId = GetLiquidCurrencyId;
	type LockOrigin = EnsureRootOrTwoThirdsGeneralCouncil;
	type LiquidStakingExchangeRateProvider = Homa;
	type DEX = Dex;
	type Currency = Currencies;
	type Erc20InfoMapping = EvmErc20InfoMapping<Runtime>;
	type LiquidCrowdloanLeaseBlockNumber = LiquidCrowdloanLeaseBlockNumber;
	type RelayChainBlockNumber = RelaychainBlockNumberProvider<Runtime>;
	type RewardRatePerRelaychainBlock = RewardRatePerRelaychainBlock;
	type PricingPegged = PricingPegged;
	type WeightInfo = weights::module_prices::WeightInfo<Runtime>;
}

parameter_types! {
	pub const GetNativeCurrencyId: CurrencyId = KAR;
	pub const GetStableCurrencyId: CurrencyId = KUSD;
	pub const GetLiquidCurrencyId: CurrencyId = LKSM;
	pub const GetStakingCurrencyId: CurrencyId = KSM;
	pub Erc20HoldingAccount: H160 = primitives::evm::ERC20_HOLDING_ACCOUNT;
}

impl module_currencies::Config for Runtime {
	type Event = Event;
	type MultiCurrency = Tokens;
	type NativeCurrency = BasicCurrencyAdapter<Runtime, Balances, Amount, BlockNumber>;
	type GetNativeCurrencyId = GetNativeCurrencyId;
	type Erc20HoldingAccount = Erc20HoldingAccount;
	type WeightInfo = weights::module_currencies::WeightInfo<Runtime>;
	type AddressMapping = EvmAddressMapping<Runtime>;
	type EVMBridge = module_evm_bridge::EVMBridge<Runtime>;
	type GasToWeight = GasToWeight;
	type SweepOrigin = EnsureRootOrOneGeneralCouncil;
	type OnDust = module_currencies::TransferDust<Runtime, KaruraTreasuryAccount>;
}

parameter_types! {
	pub KaruraFoundationAccounts: Vec<AccountId> = vec![
		hex_literal::hex!["efd29d0d6e63911ae3727fc71506bc3365c5d3b39e3a1680c857b4457cf8afad"].into(),	// tij5W2NzmtxxAbwudwiZpif9ScmZfgFYdzrJWKYq6oNbSNH
		hex_literal::hex!["41dd2515ea11692c02306b68a2c6ff69b6606ebddaac40682789cfab300971c4"].into(),	// pndshZqDAC9GutDvv7LzhGhgWeGv5YX9puFA8xDidHXCyjd
		hex_literal::hex!["dad0a28c620ba73b51234b1b2ae35064d90ee847e2c37f9268294646c5af65eb"].into(),	// tFBV65Ts7wpQPxGM6PET9euNzp4pXdi9DVtgLZDJoFveR9F
		TreasuryPalletId::get().into_account_truncating(),
		TreasuryReservePalletId::get().into_account_truncating(),
	];
}

pub struct EnsureKaruraFoundation;
impl EnsureOrigin<Origin> for EnsureKaruraFoundation {
	type Success = AccountId;

	fn try_origin(o: Origin) -> Result<Self::Success, Origin> {
		Into::<Result<RawOrigin<AccountId>, Origin>>::into(o).and_then(|o| match o {
			RawOrigin::Signed(caller) => {
				if KaruraFoundationAccounts::get().contains(&caller) {
					Ok(caller)
				} else {
					Err(Origin::from(Some(caller)))
				}
			}
			r => Err(Origin::from(r)),
		})
	}

	#[cfg(feature = "runtime-benchmarks")]
	fn successful_origin() -> Origin {
		let zero_account_id = AccountId::decode(&mut sp_runtime::traits::TrailingZeroInput::zeroes())
			.expect("infinite length input; no invalid inputs for type; qed");
		Origin::from(RawOrigin::Signed(zero_account_id))
	}
}

impl orml_vesting::Config for Runtime {
	type Event = Event;
	type Currency = pallet_balances::Pallet<Runtime>;
	type MinVestedTransfer = ConstU128<0>;
	type VestedTransferOrigin = EnsureKaruraFoundation;
	type WeightInfo = weights::orml_vesting::WeightInfo<Runtime>;
	type MaxVestingSchedules = ConstU32<100>;
	type BlockNumberProvider = RelaychainBlockNumberProvider<Runtime>;
}

parameter_types! {
	pub MaximumSchedulerWeight: Weight = Perbill::from_percent(10) * RuntimeBlockWeights::get().max_block;
	// Retry a scheduled item every 25 blocks (5 minute) until the preimage exists.
	pub const NoPreimagePostponement: Option<u32> = Some(5 * MINUTES);
}

impl pallet_scheduler::Config for Runtime {
	type Event = Event;
	type Origin = Origin;
	type PalletsOrigin = OriginCaller;
	type Call = Call;
	type MaximumWeight = MaximumSchedulerWeight;
	type ScheduleOrigin = EnsureRoot<AccountId>;
	type MaxScheduledPerBlock = ConstU32<10>;
	type WeightInfo = ();
	type OriginPrivilegeCmp = EqualPrivilegeOnly;
	type PreimageProvider = Preimage;
	type NoPreimagePostponement = NoPreimagePostponement;
}

parameter_types! {
	pub PreimageBaseDeposit: Balance = deposit(2, 64);
	pub PreimageByteDeposit: Balance = deposit(0, 1);
}

impl pallet_preimage::Config for Runtime {
	type WeightInfo = ();
	type Event = Event;
	type Currency = Balances;
	type ManagerOrigin = EnsureRoot<AccountId>;
	// Max size 4MB allowed: 4096 * 1024
	type MaxSize = ConstU32<4_194_304>;
	type BaseDeposit = PreimageBaseDeposit;
	type ByteDeposit = PreimageByteDeposit;
}

parameter_types! {
	pub MinimumIncrementSize: Rate = Rate::saturating_from_rational(2, 100);
	pub const AuctionTimeToClose: BlockNumber = 15 * MINUTES;
	pub const AuctionDurationSoftCap: BlockNumber = 2 * HOURS;
}

impl module_auction_manager::Config for Runtime {
	type Event = Event;
	type Currency = Currencies;
	type Auction = Auction;
	type MinimumIncrementSize = MinimumIncrementSize;
	type AuctionTimeToClose = AuctionTimeToClose;
	type AuctionDurationSoftCap = AuctionDurationSoftCap;
	type GetStableCurrencyId = GetStableCurrencyId;
	type CDPTreasury = CdpTreasury;
	type OnLiquidationSuccess = OnLiquidationSuccessHandler<Runtime>;
	type PriceSource = module_prices::PriorityLockedPriceProvider<Runtime>;
	type UnsignedPriority = runtime_common::AuctionManagerUnsignedPriority;
	type EmergencyShutdown = EmergencyShutdown;
	type WeightInfo = weights::module_auction_manager::WeightInfo<Runtime>;
}

impl module_loans::Config for Runtime {
	type Event = Event;
	type Currency = Currencies;
	type RiskManager = CdpEngine;
	type CDPTreasury = CdpTreasury;
	type PalletId = LoansPalletId;
	type OnUpdateLoan = module_incentives::OnUpdateLoan<Runtime>;
}

impl<LocalCall> frame_system::offchain::CreateSignedTransaction<LocalCall> for Runtime
where
	Call: From<LocalCall>,
{
	fn create_transaction<C: frame_system::offchain::AppCrypto<Self::Public, Self::Signature>>(
		call: Call,
		public: <Signature as sp_runtime::traits::Verify>::Signer,
		account: AccountId,
		nonce: Nonce,
	) -> Option<(
		Call,
		<UncheckedExtrinsic as sp_runtime::traits::Extrinsic>::SignaturePayload,
	)> {
		// take the biggest period possible.
		let period = BlockHashCount::get()
			.checked_next_power_of_two()
			.map(|c| c / 2)
			.unwrap_or(2) as u64;
		let current_block = System::block_number()
			.saturated_into::<u64>()
			// The `System::block_number` is initialized with `n+1`,
			// so the actual block number is `n`.
			.saturating_sub(1);
		let tip = 0;
		let extra: SignedExtra = (
			frame_system::CheckNonZeroSender::<Runtime>::new(),
			frame_system::CheckSpecVersion::<Runtime>::new(),
			frame_system::CheckTxVersion::<Runtime>::new(),
			frame_system::CheckGenesis::<Runtime>::new(),
			frame_system::CheckEra::<Runtime>::from(generic::Era::mortal(period, current_block)),
			runtime_common::CheckNonce::<Runtime>::from(nonce),
			frame_system::CheckWeight::<Runtime>::new(),
			module_transaction_payment::ChargeTransactionPayment::<Runtime>::from(tip),
			module_evm::SetEvmOrigin::<Runtime>::new(),
		);
		let raw_payload = SignedPayload::new(call, extra)
			.map_err(|e| {
				log::warn!("Unable to create signed payload: {:?}", e);
			})
			.ok()?;
		let signature = raw_payload.using_encoded(|payload| C::sign(payload, public))?;
		let address = AccountIdLookup::unlookup(account);
		let (call, extra, _) = raw_payload.deconstruct();
		Some((call, (address, signature, extra)))
	}
}

impl frame_system::offchain::SigningTypes for Runtime {
	type Public = <Signature as sp_runtime::traits::Verify>::Signer;
	type Signature = Signature;
}

impl<C> frame_system::offchain::SendTransactionTypes<C> for Runtime
where
	Call: From<C>,
{
	type OverarchingCall = Call;
	type Extrinsic = UncheckedExtrinsic;
}

parameter_types! {
	pub DefaultLiquidationRatio: Ratio = Ratio::saturating_from_rational(150, 100);
	pub DefaultDebitExchangeRate: ExchangeRate = ExchangeRate::saturating_from_rational(1, 10);
	pub DefaultLiquidationPenalty: Rate = Rate::saturating_from_rational(8, 100);
	pub MinimumDebitValue: Balance = 50 * dollar(KUSD);
	pub MaxSwapSlippageCompareToOracle: Ratio = Ratio::saturating_from_rational(10, 100);
	pub MaxLiquidationContractSlippage: Ratio = Ratio::saturating_from_rational(15, 100);
}

impl module_cdp_engine::Config for Runtime {
	type Event = Event;
	type PriceSource = module_prices::PriorityLockedPriceProvider<Runtime>;
	type DefaultLiquidationRatio = DefaultLiquidationRatio;
	type DefaultDebitExchangeRate = DefaultDebitExchangeRate;
	type DefaultLiquidationPenalty = DefaultLiquidationPenalty;
	type MinimumDebitValue = MinimumDebitValue;
	type MinimumCollateralAmount =
		ExistentialDepositsTimesOneHundred<GetNativeCurrencyId, NativeTokenExistentialDeposit, ExistentialDeposits>;
	type GetStableCurrencyId = GetStableCurrencyId;
	type CDPTreasury = CdpTreasury;
	type UpdateOrigin = EnsureRootOrHalfFinancialCouncil;
	type MaxSwapSlippageCompareToOracle = MaxSwapSlippageCompareToOracle;
	type UnsignedPriority = runtime_common::CdpEngineUnsignedPriority;
	type EmergencyShutdown = EmergencyShutdown;
	type UnixTime = Timestamp;
	type Currency = Currencies;
	type DEX = Dex;
	type MaxLiquidationContractSlippage = MaxLiquidationContractSlippage;
	type MaxLiquidationContracts = ConstU32<10>;
	type LiquidationEvmBridge = module_evm_bridge::LiquidationEvmBridge<Runtime>;
	type PalletId = CDPEnginePalletId;
	type EvmAddressMapping = module_evm_accounts::EvmAddressMapping<Runtime>;
	type Swap = AcalaSwap;
	type OnFeeDeposit = Fees;
	type OnLiquidationSuccess = OnLiquidationSuccessHandler<Runtime>;
	type WeightInfo = weights::module_cdp_engine::WeightInfo<Runtime>;
}

parameter_types! {
	pub DepositPerAuthorization: Balance = deposit(1, 64);
}

impl module_honzon::Config for Runtime {
	type Event = Event;
	type Currency = Balances;
	type DepositPerAuthorization = DepositPerAuthorization;
	type CollateralCurrencyIds = CollateralCurrencyIds<Runtime>;
	type WeightInfo = weights::module_honzon::WeightInfo<Runtime>;
}

impl module_emergency_shutdown::Config for Runtime {
	type Event = Event;
	type CollateralCurrencyIds = CollateralCurrencyIds<Runtime>;
	type PriceSource = Prices;
	type CDPTreasury = CdpTreasury;
	type AuctionManagerHandler = AuctionManager;
	type ShutdownOrigin = EnsureRoot<AccountId>;
	type WeightInfo = weights::module_emergency_shutdown::WeightInfo<Runtime>;
}

parameter_types! {
	pub const GetExchangeFee: (u32, u32) = (3, 1000);	// 0.3%
	pub const ExtendedProvisioningBlocks: BlockNumber = 2 * DAYS;
	pub const TradingPathLimit: u32 = 4;
}

impl module_dex::Config for Runtime {
	type Event = Event;
	type Currency = Currencies;
	type GetExchangeFee = GetExchangeFee;
	type TradingPathLimit = TradingPathLimit;
	type PalletId = DEXPalletId;
	type Erc20InfoMapping = EvmErc20InfoMapping<Runtime>;
	type DEXIncentives = Incentives;
	type WeightInfo = weights::module_dex::WeightInfo<Runtime>;
	type ListingOrigin = EnsureRootOrHalfGeneralCouncil;
	type ExtendedProvisioningBlocks = ExtendedProvisioningBlocks;
	type OnLiquidityPoolUpdated = ();
}

impl module_aggregated_dex::Config for Runtime {
	type DEX = Dex;
	type StableAsset = RebasedStableAsset;
	type GovernanceOrigin = EnsureRootOrHalfGeneralCouncil;
	type DexSwapJointList = AlternativeSwapPathJointList;
	type SwapPathLimit = ConstU32<3>;
	type WeightInfo = ();
}

pub type RebasedStableAsset = module_support::RebasedStableAsset<
	StableAsset,
	ConvertBalanceHoma,
	module_aggregated_dex::RebasedStableAssetErrorConvertor<Runtime>,
>;

pub type AcalaSwap = module_aggregated_dex::AggregatedSwap<Runtime>;

impl module_dex_oracle::Config for Runtime {
	type DEX = Dex;
	type Time = Timestamp;
	type UpdateOrigin = EnsureRootOrHalfGeneralCouncil;
	type WeightInfo = weights::module_dex_oracle::WeightInfo<Runtime>;
}

parameter_types! {
	pub HonzonTreasuryAccount: AccountId = HonzonTreasuryPalletId::get().into_account_truncating();
	pub AlternativeSwapPathJointList: Vec<Vec<CurrencyId>> = vec![
		vec![KSM],
		vec![LKSM],
	];
}

impl module_cdp_treasury::Config for Runtime {
	type Event = Event;
	type Currency = Currencies;
	type GetStableCurrencyId = GetStableCurrencyId;
	type AuctionManagerHandler = AuctionManager;
	type UpdateOrigin = EnsureRootOrHalfFinancialCouncil;
	type DEX = Dex;
	type Swap = AcalaSwap;
	type MaxAuctionsCount = ConstU32<50>;
	type PalletId = CDPTreasuryPalletId;
	type TreasuryAccount = HonzonTreasuryAccount;
	type WeightInfo = weights::module_cdp_treasury::WeightInfo<Runtime>;
	type StableAsset = RebasedStableAsset;
}

impl module_transaction_pause::Config for Runtime {
	type Event = Event;
	type UpdateOrigin = EnsureRootOrTwoThirdsGeneralCouncil;
	type WeightInfo = weights::module_transaction_pause::WeightInfo<Runtime>;
}

parameter_types! {
	pub DefaultFeeTokens: Vec<CurrencyId> = vec![KUSD, KSM, LKSM];
	pub const CustomFeeSurplus: Percent = Percent::from_percent(50);
	pub const AlternativeFeeSurplus: Percent = Percent::from_percent(25);
}

impl module_transaction_payment::Config for Runtime {
	type Event = Event;
	type Call = Call;
	type NativeCurrencyId = GetNativeCurrencyId;
	type Currency = Balances;
	type MultiCurrency = Currencies;
	type OnTransactionPayment = module_fees::DistributeTxFees<Runtime>;
	type AlternativeFeeSwapDeposit = NativeTokenExistentialDeposit;
	type OperationalFeeMultiplier = OperationalFeeMultiplier;
	type TipPerWeightStep = TipPerWeightStep;
	type MaxTipsOfPriority = MaxTipsOfPriority;
	type WeightToFee = WeightToFee;
	type TransactionByteFee = TransactionByteFee;
	type FeeMultiplierUpdate = SlowAdjustingFeeUpdate<Self>;
	type DEX = Dex;
	type MaxSwapSlippageCompareToOracle = MaxSwapSlippageCompareToOracle;
	type TradingPathLimit = TradingPathLimit;
	type PriceSource = module_prices::RealTimePriceProvider<Runtime>;
	type WeightInfo = weights::module_transaction_payment::WeightInfo<Runtime>;
	type PalletId = TransactionPaymentPalletId;
	type TreasuryAccount = KaruraTreasuryAccount;
	type UpdateOrigin = EnsureRootOrHalfGeneralCouncil;
	type CustomFeeSurplus = CustomFeeSurplus;
	type AlternativeFeeSurplus = AlternativeFeeSurplus;
	type DefaultFeeTokens = DefaultFeeTokens;
}

impl module_evm_accounts::Config for Runtime {
	type Event = Event;
	type Currency = Balances;
	type AddressMapping = EvmAddressMapping<Runtime>;
	type TransferAll = Currencies;
	type ChainId = EvmChainId<Runtime>;
	type WeightInfo = weights::module_evm_accounts::WeightInfo<Runtime>;
}

impl module_asset_registry::Config for Runtime {
	type Event = Event;
	type Currency = Balances;
	type StakingCurrencyId = GetStakingCurrencyId;
	type EVMBridge = module_evm_bridge::EVMBridge<Runtime>;
	type RegisterOrigin = EnsureRootOrHalfGeneralCouncil;
	type WeightInfo = weights::module_asset_registry::WeightInfo<Runtime>;
}

impl orml_rewards::Config for Runtime {
	type Share = Balance;
	type Balance = Balance;
	type PoolId = PoolId;
	type CurrencyId = CurrencyId;
	type Handler = Incentives;
}

parameter_types! {
	pub const AccumulatePeriod: BlockNumber = MINUTES;
	pub const EarnShareBooster: Permill = Permill::from_percent(30);
}

impl module_incentives::Config for Runtime {
	type Event = Event;
	type RewardsSource = UnreleasedNativeVaultAccountId;
	type StableCurrencyId = GetStableCurrencyId;
	type NativeCurrencyId = GetNativeCurrencyId;
	type EarnShareBooster = EarnShareBooster;
	type AccumulatePeriod = AccumulatePeriod;
	type UpdateOrigin = EnsureRootOrThreeFourthsGeneralCouncil;
	type CDPTreasury = CdpTreasury;
	type Currency = Currencies;
	type DEX = Dex;
	type EmergencyShutdown = EmergencyShutdown;
	type PalletId = IncentivesPalletId;
	type WeightInfo = weights::module_incentives::WeightInfo<Runtime>;
}

parameter_types! {
	pub CreateClassDeposit: Balance = 50 * dollar(KAR);
	pub CreateTokenDeposit: Balance = 20 * cent(KAR);
}

impl module_nft::Config for Runtime {
	type Event = Event;
	type Currency = Balances;
	type CreateClassDeposit = CreateClassDeposit;
	type CreateTokenDeposit = CreateTokenDeposit;
	type DataDepositPerByte = DataDepositPerByte;
	type PalletId = NftPalletId;
	type MaxAttributesBytes = ConstU32<2048>;
	type WeightInfo = weights::module_nft::WeightInfo<Runtime>;
}

impl orml_nft::Config for Runtime {
	type ClassId = u32;
	type TokenId = u64;
	type ClassData = module_nft::ClassData<Balance>;
	type TokenData = module_nft::TokenData<Balance>;
	type MaxClassMetadata = ConstU32<1024>;
	type MaxTokenMetadata = ConstU32<1024>;
}

impl InstanceFilter<Call> for ProxyType {
	fn filter(&self, c: &Call) -> bool {
		match self {
			// Always allowed Call::Utility no matter type.
			// Only transactions allowed by Proxy.filter can be executed,
			// otherwise `BadOrigin` will be returned in Call::Utility.
			_ if matches!(c, Call::Utility(..)) => true,
			ProxyType::Any => true,
			ProxyType::CancelProxy => matches!(c, Call::Proxy(pallet_proxy::Call::reject_announcement { .. })),
			ProxyType::Governance => {
				matches!(
					c,
					Call::Authority(..)
						| Call::Democracy(..) | Call::GeneralCouncil(..)
						| Call::FinancialCouncil(..)
						| Call::HomaCouncil(..) | Call::TechnicalCommittee(..)
						| Call::Treasury(..) | Call::Bounties(..)
						| Call::Tips(..)
				)
			}
			ProxyType::Auction => {
				matches!(c, Call::Auction(orml_auction::Call::bid { .. }))
			}
			ProxyType::Swap => {
				matches!(
					c,
					Call::Dex(module_dex::Call::swap_with_exact_supply { .. })
						| Call::Dex(module_dex::Call::swap_with_exact_target { .. })
				)
			}
			ProxyType::Loan => {
				matches!(
					c,
					Call::Honzon(module_honzon::Call::adjust_loan { .. })
						| Call::Honzon(module_honzon::Call::close_loan_has_debit_by_dex { .. })
						| Call::Honzon(module_honzon::Call::adjust_loan_by_debit_value { .. })
						| Call::Honzon(module_honzon::Call::transfer_debit { .. })
				)
			}
			ProxyType::DexLiquidity => {
				matches!(
					c,
					Call::Dex(module_dex::Call::add_liquidity { .. })
						| Call::Dex(module_dex::Call::remove_liquidity { .. })
				)
			}
			ProxyType::StableAssetSwap => {
				matches!(c, Call::StableAsset(nutsfinance_stable_asset::Call::swap { .. }))
			}
			ProxyType::StableAssetLiquidity => {
				matches!(
					c,
					Call::StableAsset(nutsfinance_stable_asset::Call::mint { .. })
						| Call::StableAsset(nutsfinance_stable_asset::Call::redeem_proportion { .. })
						| Call::StableAsset(nutsfinance_stable_asset::Call::redeem_single { .. })
						| Call::StableAsset(nutsfinance_stable_asset::Call::redeem_multi { .. })
				)
			}
			ProxyType::Homa => {
				matches!(
					c,
					Call::Homa(module_homa::Call::mint { .. }) | Call::Homa(module_homa::Call::request_redeem { .. })
				)
			}
		}
	}
	fn is_superset(&self, o: &Self) -> bool {
		match (self, o) {
			(x, y) if x == y => true,
			(ProxyType::Any, _) => true,
			(_, ProxyType::Any) => false,
			_ => false,
		}
	}
}

parameter_types! {
	// One storage item; key size 32, value size 8; .
	pub ProxyDepositBase: Balance = deposit(1, 8);
	// Additional storage item size of 33 bytes.
	pub ProxyDepositFactor: Balance = deposit(0, 33);
	pub AnnouncementDepositBase: Balance = deposit(1, 8);
	pub AnnouncementDepositFactor: Balance = deposit(0, 66);
}

impl pallet_proxy::Config for Runtime {
	type Event = Event;
	type Call = Call;
	type Currency = Balances;
	type ProxyType = ProxyType;
	type ProxyDepositBase = ProxyDepositBase;
	type ProxyDepositFactor = ProxyDepositFactor;
	type MaxProxies = ConstU32<32>;
	type WeightInfo = ();
	type MaxPending = ConstU32<32>;
	type CallHasher = BlakeTwo256;
	type AnnouncementDepositBase = AnnouncementDepositBase;
	type AnnouncementDepositFactor = AnnouncementDepositFactor;
}

parameter_types! {
	pub const NewContractExtraBytes: u32 = 10_000;
	pub NetworkContractSource: H160 = H160::from_low_u64_be(0);
	pub DeveloperDeposit: Balance = 50 * dollar(KAR);
	pub PublicationFee: Balance = 10 * dollar(KAR);
	pub PrecompilesValue: AllPrecompiles<Runtime> = AllPrecompiles::<_>::karura();
}

#[derive(Clone, Encode, Decode, PartialEq, Eq, RuntimeDebug, TypeInfo)]
pub struct StorageDepositPerByte;
impl<I: From<Balance>> frame_support::traits::Get<I> for StorageDepositPerByte {
	fn get() -> I {
		// NOTE: KAR decimals is 12, convert to 18.
		// 10 * millicent(KAR) * 10^6
		I::from(100_000_000_000_000)
	}
}

#[derive(Clone, Encode, Decode, PartialEq, Eq, RuntimeDebug, TypeInfo)]
pub struct TxFeePerGas;
impl<I: From<Balance>> frame_support::traits::Get<I> for TxFeePerGas {
	fn get() -> I {
		// NOTE: 200 GWei
		// ensure suffix is 0x0000
		I::from(200u128.saturating_mul(10u128.saturating_pow(9)) & !0xffff)
	}
}

impl module_evm::Config for Runtime {
	type AddressMapping = EvmAddressMapping<Runtime>;
	type Currency = Balances;
	type TransferAll = Currencies;
	type NewContractExtraBytes = NewContractExtraBytes;
	type StorageDepositPerByte = StorageDepositPerByte;
	type TxFeePerGas = TxFeePerGas;
	type Event = Event;
	type PrecompilesType = AllPrecompiles<Self>;
	type PrecompilesValue = PrecompilesValue;
	type GasToWeight = GasToWeight;
	type ChargeTransactionPayment = module_transaction_payment::ChargeTransactionPayment<Runtime>;
	type NetworkContractOrigin = EnsureRootOrTwoThirdsTechnicalCommittee;
	type NetworkContractSource = NetworkContractSource;
	type DeveloperDeposit = DeveloperDeposit;
	type PublicationFee = PublicationFee;
	type TreasuryAccount = KaruraTreasuryAccount;
	type FreePublicationOrigin = EnsureRootOrHalfGeneralCouncil;
	type Runner = module_evm::runner::stack::Runner<Self>;
	type FindAuthor = pallet_session::FindAccountFromAuthorIndex<Self, Aura>;
	type Task = ScheduledTasks;
	type IdleScheduler = IdleScheduler;
	type WeightInfo = weights::module_evm::WeightInfo<Runtime>;
}

impl module_evm_bridge::Config for Runtime {
	type EVM = EVM;
}

impl module_session_manager::Config for Runtime {
	type Event = Event;
	type ValidatorSet = Session;
	type WeightInfo = weights::module_session_manager::WeightInfo<Runtime>;
}

parameter_types! {
	pub ReservedXcmpWeight: Weight = RuntimeBlockWeights::get().max_block / 4;
	pub ReservedDmpWeight: Weight = RuntimeBlockWeights::get().max_block / 4;
}

impl cumulus_pallet_parachain_system::Config for Runtime {
	type Event = Event;
	type OnSystemEvent = ();
	type SelfParaId = ParachainInfo;
	type DmpMessageHandler = DmpQueue;
	type ReservedDmpWeight = ReservedDmpWeight;
	type OutboundXcmpMessageSource = XcmpQueue;
	type XcmpMessageHandler = XcmpQueue;
	type ReservedXcmpWeight = ReservedXcmpWeight;
}

impl parachain_info::Config for Runtime {}

impl cumulus_pallet_aura_ext::Config for Runtime {}

parameter_types! {
	pub DefaultExchangeRate: ExchangeRate = ExchangeRate::saturating_from_rational(1, 10);
	pub ActiveSubAccountsIndexList: Vec<u16> = vec![
		0,  // HTAeD1dokCVs9MwnC1q9s2a7d2kQ52TAjrxE1y5mj5MFLLA
		1,  // FDVu3RdH5WsE2yTdXN3QMq6v1XVDK8GKjhq5oFjXe8wZYpL
		2,  // EMrKvFy7xLgzzdgruXT9oXERt553igEScqgSjoDm3GewPSA
	];
	pub MintThreshold: Balance = dollar(KSM);
	pub RedeemThreshold: Balance = dollar(LKSM);
}

impl module_homa::Config for Runtime {
	type Event = Event;
	type Currency = Currencies;
	type GovernanceOrigin = EnsureRootOrHalfGeneralCouncil;
	type StakingCurrencyId = GetStakingCurrencyId;
	type LiquidCurrencyId = GetLiquidCurrencyId;
	type PalletId = HomaPalletId;
	type DefaultExchangeRate = DefaultExchangeRate;
	type ActiveSubAccountsIndexList = ActiveSubAccountsIndexList;
	type BondingDuration = ConstU32<28>;
	type MintThreshold = MintThreshold;
	type RedeemThreshold = RedeemThreshold;
	type RelayChainBlockNumber = RelaychainBlockNumberProvider<Runtime>;
	type XcmInterface = XcmInterface;
	type OnFeeDeposit = Fees;
	type WeightInfo = weights::module_homa::WeightInfo<Runtime>;
}

pub fn create_x2_parachain_multilocation(index: u16) -> MultiLocation {
	MultiLocation::new(
		1,
		X1(AccountId32 {
			network: NetworkId::Any,
			id: Utility::derivative_account_id(ParachainInfo::get().into_account_truncating(), index).into(),
		}),
	)
}

pub struct SubAccountIndexMultiLocationConvertor;
impl Convert<u16, MultiLocation> for SubAccountIndexMultiLocationConvertor {
	fn convert(sub_account_index: u16) -> MultiLocation {
		create_x2_parachain_multilocation(sub_account_index)
	}
}

parameter_types! {
	pub ParachainAccount: AccountId = ParachainInfo::get().into_account_truncating();
}

impl module_xcm_interface::Config for Runtime {
	type Event = Event;
	type UpdateOrigin = EnsureRootOrHalfGeneralCouncil;
	type StakingCurrencyId = GetStakingCurrencyId;
	type ParachainAccount = ParachainAccount;
	type RelayChainUnbondingSlashingSpans = ConstU32<5>;
	type SovereignSubAccountLocationConvert = SubAccountIndexMultiLocationConvertor;
	type RelayChainCallBuilder = RelayChainCallBuilder<Runtime, ParachainInfo>;
	type XcmTransfer = XTokens;
}

impl orml_unknown_tokens::Config for Runtime {
	type Event = Event;
}

impl orml_xcm::Config for Runtime {
	type Event = Event;
	type SovereignOrigin = EnsureRootOrThreeFourthsGeneralCouncil;
}

define_combined_task! {
	#[derive(Clone, Encode, Decode, PartialEq, RuntimeDebug, TypeInfo)]
	pub enum ScheduledTasks {
		EvmTask(EvmTask<Runtime>),
	}
}

parameter_types!(
	// At least 2% of max block weight should remain before idle tasks are dispatched.
	pub MinimumWeightRemainInBlock: Weight = RuntimeBlockWeights::get().max_block / 50;
);

impl module_idle_scheduler::Config for Runtime {
	type Event = Event;
	type WeightInfo = ();
	type Task = ScheduledTasks;
	type MinimumWeightRemainInBlock = MinimumWeightRemainInBlock;
	type RelayChainBlockNumberProvider = RelaychainBlockNumberProvider<Runtime>;
	// Number of relay chain blocks produced with no parachain blocks finalized,
	// once this number is reached idle scheduler is disabled as block production is slow
	type DisableBlockThreshold = ConstU32<6>;
}

parameter_types! {
<<<<<<< HEAD
	pub const AllocationPeriod: BlockNumber = 3 * DAYS;
}

impl module_fees::Config for Runtime {
	type Event = Event;
	type WeightInfo = weights::module_fees::WeightInfo<Runtime>;
	type UpdateOrigin = EnsureRootOrThreeFourthsGeneralCouncil;
	type Currency = Balances;
	type Currencies = Currencies;
	type NativeCurrencyId = GetNativeCurrencyId;
	type AllocationPeriod = AllocationPeriod;
	type DEX = Dex;
	type DexSwapJointList = AlternativeSwapPathJointList;
}

parameter_types! {
	pub WormholeAUSDCurrencyId: CurrencyId = CurrencyId::Erc20(EvmAddress::from(hex_literal::hex!["0000000000000000000100000000000000000001"]));
=======
>>>>>>> abc987c8
	pub const StableCoinCurrencyId: CurrencyId = KUSD;
	pub HonzonBridgeAccount: AccountId = HonzonBridgePalletId::get().into_account_truncating();
}

impl module_honzon_bridge::Config for Runtime {
	type Event = Event;
	type Currency = Currencies;
	type StableCoinCurrencyId = StableCoinCurrencyId;
	type HonzonBridgeAccount = HonzonBridgeAccount;
	type UpdateOrigin = EnsureRootOrHalfGeneralCouncil;
	type WeightInfo = weights::module_honzon_bridge::WeightInfo<Runtime>;
}

pub struct EnsurePoolAssetId;
impl nutsfinance_stable_asset::traits::ValidateAssetId<CurrencyId> for EnsurePoolAssetId {
	fn validate(currency_id: CurrencyId) -> bool {
		matches!(currency_id, CurrencyId::StableAssetPoolToken(_))
	}
}

pub struct ConvertBalanceHoma;
impl orml_tokens::ConvertBalance<Balance, Balance> for ConvertBalanceHoma {
	type AssetId = CurrencyId;

	fn convert_balance(balance: Balance, asset_id: CurrencyId) -> Balance {
		match asset_id {
			CurrencyId::Token(TokenSymbol::LKSM) => {
				Homa::get_exchange_rate().checked_mul_int(balance).unwrap_or_default()
			}
			_ => balance,
		}
	}

	fn convert_balance_back(balance: Balance, asset_id: CurrencyId) -> Balance {
		match asset_id {
			CurrencyId::Token(TokenSymbol::LKSM) => Homa::get_exchange_rate()
				.reciprocal()
				.and_then(|x| x.checked_mul_int(balance))
				.unwrap_or_default(),
			_ => balance,
		}
	}
}

pub struct IsLiquidToken;
impl Contains<CurrencyId> for IsLiquidToken {
	fn contains(currency_id: &CurrencyId) -> bool {
		matches!(currency_id, CurrencyId::Token(TokenSymbol::LKSM))
	}
}

type RebaseTokens = orml_tokens::Combiner<
	AccountId,
	IsLiquidToken,
	orml_tokens::Mapper<AccountId, Currencies, ConvertBalanceHoma, Balance, GetLiquidCurrencyId>,
	Currencies,
>;

impl nutsfinance_stable_asset::Config for Runtime {
	type Event = Event;
	type AssetId = CurrencyId;
	type Balance = Balance;
	type Assets = RebaseTokens;
	type PalletId = StableAssetPalletId;

	type AtLeast64BitUnsigned = u128;
	type FeePrecision = ConstU128<10_000_000_000>; // 10 decimals
	type APrecision = ConstU128<100>; // 2 decimals
	type PoolAssetLimit = ConstU32<5>;
	type SwapExactOverAmount = ConstU128<100>;
	type WeightInfo = weights::nutsfinance_stable_asset::WeightInfo<Runtime>;
	type ListingOrigin = EnsureRootOrHalfGeneralCouncil;
	type EnsurePoolAssetId = EnsurePoolAssetId;
}

construct_runtime!(
	pub enum Runtime where
		Block = Block,
		NodeBlock = primitives::Block,
		UncheckedExtrinsic = UncheckedExtrinsic
	{
		// Core & Utility
		System: frame_system = 0,
		Timestamp: pallet_timestamp = 1,
		Scheduler: pallet_scheduler = 2,
		Utility: pallet_utility = 3,
		Multisig: pallet_multisig = 4,
		Proxy: pallet_proxy = 5,
		TransactionPause: module_transaction_pause = 6,
		// NOTE: IdleScheduler must be put before ParachainSystem in order to read relaychain blocknumber
		IdleScheduler: module_idle_scheduler = 7,
		Preimage: pallet_preimage = 8,

		// Tokens & Related
		Balances: pallet_balances = 10,
		Tokens: orml_tokens exclude_parts { Call } = 11,
		Currencies: module_currencies = 12,
		Vesting: orml_vesting = 13,
		TransactionPayment: module_transaction_payment = 14,
		Fees: module_fees = 15,

		// Treasury
		Treasury: pallet_treasury = 20,
		Bounties: pallet_bounties = 21,
		Tips: pallet_tips = 22,

		// Parachain
		ParachainInfo: parachain_info exclude_parts { Call } = 31,

		// Collator. The order of the 4 below are important and shall not change.
		Authorship: pallet_authorship = 40,
		CollatorSelection: module_collator_selection = 41,
		Session: pallet_session = 42,
		Aura: pallet_aura = 43,
		AuraExt: cumulus_pallet_aura_ext exclude_parts { Call } = 44,
		SessionManager: module_session_manager = 45,

		// XCM
		XcmpQueue: cumulus_pallet_xcmp_queue = 50,
		PolkadotXcm: pallet_xcm = 51,
		CumulusXcm: cumulus_pallet_xcm exclude_parts { Call } = 52,
		DmpQueue: cumulus_pallet_dmp_queue = 53,
		XTokens: orml_xtokens = 54,
		UnknownTokens: orml_unknown_tokens exclude_parts { Call } = 55,
		OrmlXcm: orml_xcm = 56,

		// Governance
		Authority: orml_authority = 60,
		GeneralCouncil: pallet_collective::<Instance1> = 61,
		GeneralCouncilMembership: pallet_membership::<Instance1> = 62,
		FinancialCouncil: pallet_collective::<Instance2> = 63,
		FinancialCouncilMembership: pallet_membership::<Instance2> = 64,
		HomaCouncil: pallet_collective::<Instance3> = 65,
		HomaCouncilMembership: pallet_membership::<Instance3> = 66,
		TechnicalCommittee: pallet_collective::<Instance4> = 67,
		TechnicalCommitteeMembership: pallet_membership::<Instance4> = 68,
		Democracy: pallet_democracy = 69,

		// Oracle
		//
		// NOTE: OperatorMembership must be placed after Oracle or else will have race condition on initialization
		AcalaOracle: orml_oracle::<Instance1> = 70,
		OperatorMembershipAcala: pallet_membership::<Instance5> = 71,

		// ORML Core
		Auction: orml_auction = 80,
		Rewards: orml_rewards = 81,
		OrmlNFT: orml_nft exclude_parts { Call } = 82,

		// Karura Core
		Prices: module_prices = 90,
		Dex: module_dex = 91,
		DexOracle: module_dex_oracle = 92,
		AggregatedDex: module_aggregated_dex = 93,

		// Honzon
		AuctionManager: module_auction_manager = 100,
		Loans: module_loans = 101,
		Honzon: module_honzon = 102,
		CdpTreasury: module_cdp_treasury = 103,
		CdpEngine: module_cdp_engine = 104,
		EmergencyShutdown: module_emergency_shutdown = 105,
		HonzonBridge: module_honzon_bridge = 106,

		// Homa
		Homa: module_homa = 116,
		XcmInterface: module_xcm_interface = 117,

		// Karura Other
		Incentives: module_incentives = 120,
		NFT: module_nft = 121,
		AssetRegistry: module_asset_registry = 122,

		// Smart contracts
		EVM: module_evm = 130,
		EVMBridge: module_evm_bridge exclude_parts { Call } = 131,
		EvmAccounts: module_evm_accounts = 132,

		// Stable asset
		StableAsset: nutsfinance_stable_asset = 200,

		// Parachain System, always put it at the end
		ParachainSystem: cumulus_pallet_parachain_system = 30,

		// Temporary
		Sudo: pallet_sudo = 255,
	}
);

/// Block header type as expected by this runtime.
pub type Header = generic::Header<BlockNumber, BlakeTwo256>;
/// Block type as expected by this runtime.
pub type Block = generic::Block<Header, UncheckedExtrinsic>;
/// A Block signed with a Justification
pub type SignedBlock = generic::SignedBlock<Block>;
/// BlockId type as expected by this runtime.
pub type BlockId = generic::BlockId<Block>;
/// The SignedExtension to the basic transaction logic.
pub type SignedExtra = (
	frame_system::CheckNonZeroSender<Runtime>,
	frame_system::CheckSpecVersion<Runtime>,
	frame_system::CheckTxVersion<Runtime>,
	frame_system::CheckGenesis<Runtime>,
	frame_system::CheckEra<Runtime>,
	runtime_common::CheckNonce<Runtime>,
	frame_system::CheckWeight<Runtime>,
	module_transaction_payment::ChargeTransactionPayment<Runtime>,
	module_evm::SetEvmOrigin<Runtime>,
);
/// Unchecked extrinsic type as expected by this runtime.
pub type UncheckedExtrinsic = AcalaUncheckedExtrinsic<
	Call,
	SignedExtra,
	ConvertEthereumTx,
	StorageDepositPerByte,
	TxFeePerGas,
	PayerSignatureVerification,
>;
/// The payload being signed in transactions.
pub type SignedPayload = generic::SignedPayload<Call, SignedExtra>;
/// Extrinsic type that has already been checked.
pub type CheckedExtrinsic = generic::CheckedExtrinsic<AccountId, Call, SignedExtra>;
/// Executive: handles dispatch to the various modules.
pub type Executive = frame_executive::Executive<
	Runtime,
	Block,
	frame_system::ChainContext<Runtime>,
	Runtime,
	AllPalletsWithSystem,
<<<<<<< HEAD
	(
		FeesMigration,
		module_auction_manager::migrations::v1::MigrateToV1<Runtime>,
	),
>;

use primitives::IncomeSource;

pub struct FeesMigration;

impl OnRuntimeUpgrade for FeesMigration {
	fn on_runtime_upgrade() -> frame_support::weights::Weight {
		let incomes = vec![
			(
				IncomeSource::TxFee,
				vec![(runtime_common::NetworkTreasuryPool::get(), 100)],
			),
			(
				IncomeSource::XcmFee,
				vec![(runtime_common::NetworkTreasuryPool::get(), 100)],
			),
			(
				IncomeSource::DexSwapFee,
				vec![(runtime_common::NetworkTreasuryPool::get(), 100)],
			),
			(
				IncomeSource::HonzonStabilityFee,
				vec![(runtime_common::HonzonTreasuryPool::get(), 100)],
			),
			(
				IncomeSource::HonzonLiquidationFee,
				vec![
					(runtime_common::NetworkTreasuryPool::get(), 30),
					(runtime_common::HonzonTreasuryPool::get(), 70),
				],
			),
			(
				IncomeSource::HomaStakingRewardFee,
				vec![
					(runtime_common::NetworkTreasuryPool::get(), 70),
					(runtime_common::HomaTreasuryPool::get(), 30),
				],
			),
		];
		let treasuries = vec![
			(
				runtime_common::NetworkTreasuryPool::get(),
				1000 * dollar(KAR),
				vec![
					(runtime_common::StakingRewardPool::get(), 70),
					(runtime_common::CollatorsRewardPool::get(), 10),
					(runtime_common::EcosystemRewardPool::get(), 10),
					(KaruraTreasuryAccount::get(), 10),
				],
			),
			(
				runtime_common::HonzonTreasuryPool::get(),
				10 * dollar(KAR),
				vec![(CDPTreasuryPalletId::get().into_account_truncating(), 100)],
			),
		];
		incomes.iter().for_each(|(income, pools)| {
			let pool_rates = module_fees::build_pool_percents::<AccountId>(pools.clone());
			let _ = <module_fees::Pallet<Runtime>>::do_set_treasury_rate(*income, pool_rates);
		});
		treasuries.iter().for_each(|(treasury, threshold, pools)| {
			let pool_rates = module_fees::build_pool_percents::<AccountId>(pools.clone());
			let _ = <module_fees::Pallet<Runtime>>::do_set_incentive_rate(treasury.clone(), *threshold, pool_rates);
		});
		<Runtime as frame_system::Config>::BlockWeights::get().max_block
	}

	#[cfg(feature = "try-runtime")]
	fn pre_upgrade() -> Result<(), &'static str> {
		Ok(())
	}

	#[cfg(feature = "try-runtime")]
	fn post_upgrade() -> Result<(), &'static str> {
		assert!(<module_fees::IncomeToTreasuries<Runtime>>::contains_key(
			&IncomeSource::TxFee
		));
		assert!(<module_fees::IncomeToTreasuries<Runtime>>::contains_key(
			&IncomeSource::XcmFee
		));
		assert!(<module_fees::IncomeToTreasuries<Runtime>>::contains_key(
			&IncomeSource::HonzonStabilityFee
		));
		assert!(<module_fees::IncomeToTreasuries<Runtime>>::contains_key(
			&IncomeSource::HomaStakingRewardFee
		));
		assert!(<module_fees::TreasuryToIncentives<Runtime>>::contains_key(
			&runtime_common::NetworkTreasuryPool::get()
		));
		assert!(<module_fees::TreasuryToIncentives<Runtime>>::contains_key(
			&runtime_common::HonzonTreasuryPool::get()
		));
		Ok(())
	}
=======
	XcmInterfaceMigration,
>;

pub struct XcmInterfaceMigration;
impl OnRuntimeUpgrade for XcmInterfaceMigration {
	fn on_runtime_upgrade() -> frame_support::weights::Weight {
		let _ = <module_xcm_interface::Pallet<Runtime>>::update_xcm_dest_weight_and_fee(
			Origin::root(),
			vec![(
				module_xcm_interface::XcmInterfaceOperation::ParachainFee(Box::new(
					(1, Parachain(parachains::statemine::ID)).into(),
				)),
				Some(4_000_000_000),
				Some(20_000_000),
			)],
		);
		<Runtime as frame_system::Config>::BlockWeights::get().max_block
	}
>>>>>>> abc987c8
}

#[cfg(feature = "runtime-benchmarks")]
#[macro_use]
extern crate orml_benchmarking;

#[cfg(feature = "runtime-benchmarks")]
mod benches {
	define_benchmarks!(
		[module_dex, benchmarking::dex]
		[module_dex_oracle, benchmarking::dex_oracle]
		[module_asset_registry, benchmarking::asset_registry]
		[module_auction_manager, benchmarking::auction_manager]
		[module_cdp_engine, benchmarking::cdp_engine]
		[module_emergency_shutdown, benchmarking::emergency_shutdown]
		[module_evm, benchmarking::evm]
		[module_fees, benchmarking::fees]
		[module_homa, benchmarking::homa]
		[module_honzon, benchmarking::honzon]
		[module_cdp_treasury, benchmarking::cdp_treasury]
		[module_collator_selection, benchmarking::collator_selection]
		[module_transaction_pause, benchmarking::transaction_pause]
		[module_transaction_payment, benchmarking::transaction_payment]
		[module_incentives, benchmarking::incentives]
		[module_prices, benchmarking::prices]
		[module_evm_accounts, benchmarking::evm_accounts]
		[module_currencies, benchmarking::currencies]
		[module_session_manager, benchmarking::session_manager]
		[module_honzon_bridge, benchmarking::honzon_bridge]
		[orml_tokens, benchmarking::tokens]
		[orml_vesting, benchmarking::vesting]
		[orml_auction, benchmarking::auction]
		[orml_authority, benchmarking::authority]
		[orml_oracle, benchmarking::oracle]
		[nutsfinance_stable_asset, benchmarking::nutsfinance_stable_asset]
		[module_idle_scheduler, benchmarking::idle_scheduler]
	);
}

#[cfg(not(feature = "disable-runtime-api"))]
impl_runtime_apis! {
	impl sp_api::Core<Block> for Runtime {
		fn version() -> RuntimeVersion {
			VERSION
		}

		fn execute_block(block: Block) {
			Executive::execute_block(block)
		}

		fn initialize_block(header: &<Block as BlockT>::Header) {
			Executive::initialize_block(header)
		}
	}

	impl sp_api::Metadata<Block> for Runtime {
		fn metadata() -> OpaqueMetadata {
			OpaqueMetadata::new(Runtime::metadata().into())
		}
	}

	impl sp_block_builder::BlockBuilder<Block> for Runtime {
		fn apply_extrinsic(extrinsic: <Block as BlockT>::Extrinsic) -> ApplyExtrinsicResult {
			Executive::apply_extrinsic(extrinsic)
		}

		fn finalize_block() -> <Block as BlockT>::Header {
			Executive::finalize_block()
		}

		fn inherent_extrinsics(data: sp_inherents::InherentData) -> Vec<<Block as BlockT>::Extrinsic> {
			data.create_extrinsics()
		}

		fn check_inherents(
			block: Block,
			data: sp_inherents::InherentData,
		) -> sp_inherents::CheckInherentsResult {
			data.check_extrinsics(&block)
		}
	}

	impl sp_transaction_pool::runtime_api::TaggedTransactionQueue<Block> for Runtime {
		fn validate_transaction(
			source: TransactionSource,
			tx: <Block as BlockT>::Extrinsic,
			block_hash: <Block as BlockT>::Hash,
		) -> TransactionValidity {
			Executive::validate_transaction(source, tx, block_hash)
		}
	}

	impl sp_offchain::OffchainWorkerApi<Block> for Runtime {
		fn offchain_worker(header: &<Block as BlockT>::Header) {
			Executive::offchain_worker(header)
		}
	}

	impl sp_consensus_aura::AuraApi<Block, AuraId> for Runtime {
		fn slot_duration() -> sp_consensus_aura::SlotDuration {
			sp_consensus_aura::SlotDuration::from_millis(Aura::slot_duration())
		}

		fn authorities() -> Vec<AuraId> {
			Aura::authorities().into_inner()
		}
	}

	impl sp_session::SessionKeys<Block> for Runtime {
		fn generate_session_keys(seed: Option<Vec<u8>>) -> Vec<u8> {
			SessionKeys::generate(seed)
		}

		fn decode_session_keys(
			encoded: Vec<u8>,
		) -> Option<Vec<(Vec<u8>, KeyTypeId)>> {
			SessionKeys::decode_into_raw_public_keys(&encoded)
		}
	}

	impl frame_system_rpc_runtime_api::AccountNonceApi<Block, AccountId, Nonce> for Runtime {
		fn account_nonce(account: AccountId) -> Nonce {
			System::account_nonce(account)
		}
	}

	impl pallet_transaction_payment_rpc_runtime_api::TransactionPaymentApi<
		Block,
		Balance,
	> for Runtime {
		fn query_info(uxt: <Block as BlockT>::Extrinsic, len: u32) -> RuntimeDispatchInfo<Balance> {
			TransactionPayment::query_info(uxt, len)
		}

		fn query_fee_details(uxt: <Block as BlockT>::Extrinsic, len: u32) -> pallet_transaction_payment_rpc_runtime_api::FeeDetails<Balance> {
			TransactionPayment::query_fee_details(uxt, len)
		}
	}

	impl orml_oracle_rpc_runtime_api::OracleApi<
		Block,
		DataProviderId,
		CurrencyId,
		TimeStampedPrice,
	> for Runtime {
		fn get_value(provider_id: DataProviderId, key: CurrencyId) -> Option<TimeStampedPrice> {
			match provider_id {
				DataProviderId::Acala => AcalaOracle::get_no_op(&key),
				DataProviderId::Aggregated => <AggregatedDataProvider as DataProviderExtended<_, _>>::get_no_op(&key)
			}
		}

		fn get_all_values(provider_id: DataProviderId) -> Vec<(CurrencyId, Option<TimeStampedPrice>)> {
			match provider_id {
				DataProviderId::Acala => AcalaOracle::get_all_values(),
				DataProviderId::Aggregated => <AggregatedDataProvider as DataProviderExtended<_, _>>::get_all_values()
			}
		}
	}

	impl orml_tokens_rpc_runtime_api::TokensApi<
		Block,
		CurrencyId,
		Balance,
	> for Runtime {
		fn query_existential_deposit(key: CurrencyId) -> Balance {
			if key == GetNativeCurrencyId::get() {
				NativeTokenExistentialDeposit::get()
			} else {
				ExistentialDeposits::get(&key)
			}
		}
	}

	impl module_evm_rpc_runtime_api::EVMRuntimeRPCApi<Block, Balance> for Runtime {
		fn block_limits() -> BlockLimits {
			BlockLimits {
				max_gas_limit: runtime_common::EvmLimits::<Runtime>::max_gas_limit(),
				max_storage_limit: runtime_common::EvmLimits::<Runtime>::max_storage_limit(),
			}
		}

		fn call(
			from: H160,
			to: H160,
			data: Vec<u8>,
			value: Balance,
			gas_limit: u64,
			storage_limit: u32,
			access_list: Option<Vec<AccessListItem>>,
			_estimate: bool,
		) -> Result<CallInfo, sp_runtime::DispatchError> {
			<Runtime as module_evm::Config>::Runner::rpc_call(
				from,
				from,
				to,
				data,
				value,
				gas_limit,
				storage_limit,
				access_list.unwrap_or_default().into_iter().map(|v| (v.address, v.storage_keys)).collect(),
				<Runtime as module_evm::Config>::config(),
			)
		}

		fn create(
			from: H160,
			data: Vec<u8>,
			value: Balance,
			gas_limit: u64,
			storage_limit: u32,
			access_list: Option<Vec<AccessListItem>>,
			_estimate: bool,
		) -> Result<CreateInfo, sp_runtime::DispatchError> {
			<Runtime as module_evm::Config>::Runner::rpc_create(
				from,
				data,
				value,
				gas_limit,
				storage_limit,
				access_list.unwrap_or_default().into_iter().map(|v| (v.address, v.storage_keys)).collect(),
				<Runtime as module_evm::Config>::config(),
			)
		}

		fn get_estimate_resources_request(extrinsic: Vec<u8>) -> Result<EstimateResourcesRequest, sp_runtime::DispatchError> {
			let utx = UncheckedExtrinsic::decode_all_with_depth_limit(sp_api::MAX_EXTRINSIC_DEPTH, &mut &*extrinsic)
				.map_err(|_| sp_runtime::DispatchError::Other("Invalid parameter extrinsic, decode failed"))?;

			let request = match utx.0.function {
				Call::EVM(module_evm::Call::call{target, input, value, gas_limit, storage_limit, access_list}) => {
					Some(EstimateResourcesRequest {
						from: None,
						to: Some(target),
						gas_limit: Some(gas_limit),
						storage_limit: Some(storage_limit),
						value: Some(value),
						data: Some(input),
						access_list: Some(access_list)
					})
				}
				Call::EVM(module_evm::Call::create{input, value, gas_limit, storage_limit, access_list}) => {
					Some(EstimateResourcesRequest {
						from: None,
						to: None,
						gas_limit: Some(gas_limit),
						storage_limit: Some(storage_limit),
						value: Some(value),
						data: Some(input),
						access_list: Some(access_list)
					})
				}
				_ => None,
			};

			request.ok_or(sp_runtime::DispatchError::Other("Invalid parameter extrinsic, not evm Call"))
		}
	}

	impl cumulus_primitives_core::CollectCollationInfo<Block> for Runtime {
		fn collect_collation_info(header: &<Block as BlockT>::Header) -> cumulus_primitives_core::CollationInfo {
			ParachainSystem::collect_collation_info(header)
		}
	}

	#[cfg(feature = "try-runtime")]
	impl frame_try_runtime::TryRuntime<Block> for Runtime {
		fn on_runtime_upgrade() -> (Weight, Weight) {
			// NOTE: intentional unwrap: we don't want to propagate the error backwards, and want to
			// have a backtrace here. If any of the pre/post migration checks fail, we shall stop
			// right here and right now.
			let weight = Executive::try_runtime_upgrade().unwrap();
			(weight, RuntimeBlockWeights::get().max_block)
		}

		fn execute_block_no_check(block: Block) -> Weight {
			Executive::execute_block_no_check(block)
		}
	}

	// benchmarks for acala modules
	#[cfg(feature = "runtime-benchmarks")]
	impl frame_benchmarking::Benchmark<Block> for Runtime {
		fn benchmark_metadata(extra: bool) -> (
			Vec<frame_benchmarking::BenchmarkList>,
			Vec<frame_support::traits::StorageInfo>,
		) {
			use frame_benchmarking::{list_benchmark as frame_list_benchmark, Benchmarking, BenchmarkList};
			use frame_support::traits::StorageInfoTrait;
			use module_nft::benchmarking::Pallet as NftBench;

			let mut list = Vec::<BenchmarkList>::new();

			frame_list_benchmark!(list, extra, module_nft, NftBench::<Runtime>);
			list_benchmarks!(list, extra);

			let storage_info = AllPalletsWithSystem::storage_info();

			return (list, storage_info)
		}

		fn dispatch_benchmark(
			config: frame_benchmarking::BenchmarkConfig
		) -> Result<Vec<frame_benchmarking::BenchmarkBatch>, sp_runtime::RuntimeString> {
			use frame_benchmarking::{Benchmarking, BenchmarkBatch, add_benchmark as frame_add_benchmark, TrackedStorageKey};
			use module_nft::benchmarking::Pallet as NftBench;

			let whitelist: Vec<TrackedStorageKey> = vec![
				// Block Number
				// frame_system::Number::<Runtime>::hashed_key().to_vec(),
				hex_literal::hex!("26aa394eea5630e07c48ae0c9558cef702a5c1b19ab7a04f536c519aca4983ac").to_vec().into(),
				// Total Issuance
				hex_literal::hex!("c2261276cc9d1f8598ea4b6a74b15c2f57c875e4cff74148e4628f264b974c80").to_vec().into(),
				// Execution Phase
				hex_literal::hex!("26aa394eea5630e07c48ae0c9558cef7ff553b5a9862a516939d82b3d3d8661a").to_vec().into(),
				// Event Count
				hex_literal::hex!("26aa394eea5630e07c48ae0c9558cef70a98fdbe9ce6c55837576c60c7af3850").to_vec().into(),
				// System Events
				hex_literal::hex!("26aa394eea5630e07c48ae0c9558cef780d41e5e16056765bc8461851072c9d7").to_vec().into(),
				// Caller 0 Account
				hex_literal::hex!("26aa394eea5630e07c48ae0c9558cef7b99d880ec681799c0cf30e8886371da946c154ffd9992e395af90b5b13cc6f295c77033fce8a9045824a6690bbf99c6db269502f0a8d1d2a008542d5690a0749").to_vec().into(),
				// Treasury Account
				hex_literal::hex!("26aa394eea5630e07c48ae0c9558cef7b99d880ec681799c0cf30e8886371da95ecffd7b6c0f78751baa9d281e0bfa3a6d6f646c70792f74727372790000000000000000000000000000000000000000").to_vec().into(),
			];
			let mut batches = Vec::<BenchmarkBatch>::new();
			let params = (&config, &whitelist);

			frame_add_benchmark!(params, batches, module_nft, NftBench::<Runtime>);
			add_benchmarks!(params, batches);

			if batches.is_empty() { return Err("Benchmark not found for this module.".into()) }
			Ok(batches)
		}
	}
}

struct CheckInherents;

impl cumulus_pallet_parachain_system::CheckInherents<Block> for CheckInherents {
	fn check_inherents(
		block: &Block,
		relay_state_proof: &cumulus_pallet_parachain_system::RelayChainStateProof,
	) -> sp_inherents::CheckInherentsResult {
		let relay_chain_slot = relay_state_proof
			.read_slot()
			.expect("Could not read the relay chain slot from the proof");

		let inherent_data = cumulus_primitives_timestamp::InherentDataProvider::from_relay_chain_slot_and_duration(
			relay_chain_slot,
			sp_std::time::Duration::from_secs(6),
		)
		.create_inherent_data()
		.expect("Could not create the timestamp inherent data");

		inherent_data.check_extrinsics(block)
	}
}

cumulus_pallet_parachain_system::register_validate_block!(
	Runtime = Runtime,
	BlockExecutor = cumulus_pallet_aura_ext::BlockExecutor::<Runtime, Executive>,
	CheckInherents = CheckInherents,
);

#[derive(Clone, Encode, Decode, PartialEq, Eq, RuntimeDebug)]
pub struct ConvertEthereumTx;

impl Convert<(Call, SignedExtra), Result<(EthereumTransactionMessage, SignedExtra), InvalidTransaction>>
	for ConvertEthereumTx
{
	fn convert(
		(call, mut extra): (Call, SignedExtra),
	) -> Result<(EthereumTransactionMessage, SignedExtra), InvalidTransaction> {
		if let Call::EVM(module_evm::Call::eth_call {
			action,
			input,
			value,
			gas_limit,
			storage_limit,
			access_list,
			valid_until,
		}) = call
		{
			if System::block_number() > valid_until {
				return Err(InvalidTransaction::Stale);
			}

			let (_, _, _, _, mortality, check_nonce, _, charge, ..) = extra.clone();

			if mortality != frame_system::CheckEra::from(sp_runtime::generic::Era::Immortal) {
				// require immortal
				return Err(InvalidTransaction::BadProof);
			}

			let nonce = check_nonce.nonce;
			let tip = charge.0;

			extra.5.mark_as_ethereum_tx(valid_until);

			Ok((
				EthereumTransactionMessage {
					chain_id: EVM::chain_id(),
					genesis: System::block_hash(0),
					nonce,
					tip,
					gas_limit,
					storage_limit,
					action,
					value,
					input,
					valid_until,
					access_list,
				},
				extra,
			))
		} else {
			Err(InvalidTransaction::BadProof)
		}
	}
}

#[derive(Clone, Encode, Decode, PartialEq, Eq, RuntimeDebug)]
pub struct PayerSignatureVerification;

impl Convert<(Call, SignedExtra), Result<(), InvalidTransaction>> for PayerSignatureVerification {
	fn convert((call, _extra): (Call, SignedExtra)) -> Result<(), InvalidTransaction> {
		if let Call::TransactionPayment(module_transaction_payment::Call::with_fee_paid_by {
			call: _,
			payer_addr: _,
			payer_sig: _,
		}) = call
		{
			// Disabled for now
			return Err(InvalidTransaction::BadProof);
			// let payer_account: [u8; 32] = payer_addr
			// 	.encode()
			// 	.as_slice()
			// 	.try_into()
			// 	.map_err(|_| InvalidTransaction::BadSigner)?;
			// // payer signature is aim at inner call of `with_fee_paid_by` call.
			// let raw_payload = SignedPayload::new(*call, extra).map_err(|_|
			// InvalidTransaction::BadSigner)?; if !raw_payload.using_encoded(|payload|
			// payer_sig.verify(payload, &payer_account.into())) { 	return Err(InvalidTransaction::
			// BadProof); }
		}
		Ok(())
	}
}

#[cfg(test)]
mod tests {
	use super::*;
	use frame_support::weights::DispatchClass;
	use frame_system::offchain::CreateSignedTransaction;
	use sp_runtime::traits::Convert;

	fn run_with_system_weight<F>(w: Weight, mut assertions: F)
	where
		F: FnMut(),
	{
		let mut t: sp_io::TestExternalities = frame_system::GenesisConfig::default()
			.build_storage::<Runtime>()
			.unwrap()
			.into();
		t.execute_with(|| {
			System::set_block_consumed_resources(w, 0);
			assertions()
		});
	}

	#[test]
	fn validate_transaction_submitter_bounds() {
		fn is_submit_signed_transaction<T>()
		where
			T: CreateSignedTransaction<Call>,
		{
		}

		is_submit_signed_transaction::<Runtime>();
	}

	#[test]
	fn multiplier_can_grow_from_zero() {
		let minimum_multiplier = MinimumMultiplier::get();
		let target =
			TargetBlockFullness::get() * RuntimeBlockWeights::get().get(DispatchClass::Normal).max_total.unwrap();
		// if the min is too small, then this will not change, and we are doomed forever.
		// the weight is 1/100th bigger than target.
		run_with_system_weight(target * 101 / 100, || {
			let next = SlowAdjustingFeeUpdate::<Runtime>::convert(minimum_multiplier);
			assert!(next > minimum_multiplier, "{:?} !>= {:?}", next, minimum_multiplier);
		})
	}

	#[test]
	fn ensure_can_create_contract() {
		// Ensure that the `ExistentialDeposit` for creating the contract >= account `ExistentialDeposit`.
		// Otherwise, the creation of the contract account will fail because it is less than
		// ExistentialDeposit.
		assert!(
			Balance::from(NewContractExtraBytes::get()).saturating_mul(
				<StorageDepositPerByte as frame_support::traits::Get<Balance>>::get() / 10u128.saturating_pow(6)
			) >= NativeTokenExistentialDeposit::get()
		);
	}

	#[test]
	fn ensure_can_kick_collator() {
		// Ensure that `required_point` > 0, collator can be kicked out normally.
		assert!(
			CollatorKickThreshold::get().mul_floor(
				(SessionDuration::get() * module_collator_selection::POINT_PER_BLOCK)
					.checked_div(<Runtime as module_collator_selection::Config>::MaxCandidates::get())
					.unwrap()
			) > 0
		);
	}

	#[test]
	fn check_call_size() {
		assert!(
			core::mem::size_of::<Call>() <= 280,
			"size of Call is more than 260 bytes: some calls have too big arguments, use Box to \
			reduce the size of Call.
			If the limit is too strong, maybe consider increasing the limit",
		);
	}
}<|MERGE_RESOLUTION|>--- conflicted
+++ resolved
@@ -1560,7 +1560,6 @@
 }
 
 parameter_types! {
-<<<<<<< HEAD
 	pub const AllocationPeriod: BlockNumber = 3 * DAYS;
 }
 
@@ -1578,8 +1577,6 @@
 
 parameter_types! {
 	pub WormholeAUSDCurrencyId: CurrencyId = CurrencyId::Erc20(EvmAddress::from(hex_literal::hex!["0000000000000000000100000000000000000001"]));
-=======
->>>>>>> abc987c8
 	pub const StableCoinCurrencyId: CurrencyId = KUSD;
 	pub HonzonBridgeAccount: AccountId = HonzonBridgePalletId::get().into_account_truncating();
 }
@@ -1809,10 +1806,10 @@
 	frame_system::ChainContext<Runtime>,
 	Runtime,
 	AllPalletsWithSystem,
-<<<<<<< HEAD
 	(
 		FeesMigration,
 		module_auction_manager::migrations::v1::MigrateToV1<Runtime>,
+		XcmInterfaceMigration,
 	),
 >;
 
@@ -1909,9 +1906,7 @@
 		));
 		Ok(())
 	}
-=======
-	XcmInterfaceMigration,
->;
+}
 
 pub struct XcmInterfaceMigration;
 impl OnRuntimeUpgrade for XcmInterfaceMigration {
@@ -1928,7 +1923,6 @@
 		);
 		<Runtime as frame_system::Config>::BlockWeights::get().max_block
 	}
->>>>>>> abc987c8
 }
 
 #[cfg(feature = "runtime-benchmarks")]
