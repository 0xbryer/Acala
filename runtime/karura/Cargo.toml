--- conflicted
+++ resolved
@@ -6,61 +6,6 @@
 build = "build.rs"
 
 [dependencies]
-<<<<<<< HEAD
-log = { version = "0.4.17", default-features = false }
-smallvec = "1.4.0"
-codec = { package = "parity-scale-codec", version = "3.0.0", default-features = false, features = ["derive", "max-encoded-len"] }
-scale-info = { version = "2.9.0", default-features = false, features = ["derive"] }
-serde_json = { version = "1.0.85", default-features = false, features = ["alloc"] }
-hex = { version = "0.4", default-features = false }
-hex-literal = { version = "0.4.1" }
-strum = { version = "0.24", default-features = false, features = [ "derive" ] }
-strum_macros = "0.24"
-lazy_static = "1.4.0"
-
-# substrate
-frame-executive = { git = "https://github.com/paritytech/polkadot-sdk", branch = "release-polkadot-v1.1.0", default-features = false }
-frame-support = { git = "https://github.com/paritytech/polkadot-sdk", branch = "release-polkadot-v1.1.0", default-features = false }
-frame-system = { git = "https://github.com/paritytech/polkadot-sdk", branch = "release-polkadot-v1.1.0", default-features = false }
-frame-system-rpc-runtime-api = { git = "https://github.com/paritytech/polkadot-sdk", branch = "release-polkadot-v1.1.0", default-features = false }
-frame-try-runtime = { git = "https://github.com/paritytech/polkadot-sdk", branch = "release-polkadot-v1.1.0", default-features = false, optional = true }
-pallet-aura = { git = "https://github.com/paritytech/polkadot-sdk", branch = "release-polkadot-v1.1.0", default-features = false}
-pallet-authorship = { git = "https://github.com/paritytech/polkadot-sdk", branch = "release-polkadot-v1.1.0", default-features = false}
-pallet-balances = { git = "https://github.com/paritytech/polkadot-sdk", branch = "release-polkadot-v1.1.0", default-features = false }
-pallet-bounties = { git = "https://github.com/paritytech/polkadot-sdk", branch = "release-polkadot-v1.1.0", default-features = false }
-pallet-collective = { git = "https://github.com/paritytech/polkadot-sdk", branch = "release-polkadot-v1.1.0", default-features = false }
-pallet-democracy = { git = "https://github.com/paritytech/polkadot-sdk", branch = "release-polkadot-v1.1.0", default-features =false }
-pallet-membership = { git = "https://github.com/paritytech/polkadot-sdk", branch = "release-polkadot-v1.1.0", default-features = false }
-pallet-multisig = { git = "https://github.com/paritytech/polkadot-sdk", branch = "release-polkadot-v1.1.0", default-features = false }
-pallet-proxy = { git = "https://github.com/paritytech/polkadot-sdk", branch = "release-polkadot-v1.1.0", default-features = false }
-pallet-scheduler = { git = "https://github.com/paritytech/polkadot-sdk", branch = "release-polkadot-v1.1.0", default-features = false }
-pallet-session = { git = "https://github.com/paritytech/polkadot-sdk", branch = "release-polkadot-v1.1.0", default-features = false, features = ["historical"] }
-pallet-sudo = { git = "https://github.com/paritytech/polkadot-sdk", branch = "release-polkadot-v1.1.0", default-features = false }
-pallet-timestamp = { git = "https://github.com/paritytech/polkadot-sdk", branch = "release-polkadot-v1.1.0", default-features = false }
-pallet-tips = { git = "https://github.com/paritytech/polkadot-sdk", branch = "release-polkadot-v1.1.0", default-features = false }
-pallet-transaction-payment = { git = "https://github.com/paritytech/polkadot-sdk", branch = "release-polkadot-v1.1.0", default-features = false }
-pallet-transaction-payment-rpc-runtime-api = { git = "https://github.com/paritytech/polkadot-sdk", branch = "release-polkadot-v1.1.0", default-features = false }
-pallet-treasury = { git = "https://github.com/paritytech/polkadot-sdk", branch = "release-polkadot-v1.1.0", default-features = false }
-pallet-utility = { git = "https://github.com/paritytech/polkadot-sdk", branch = "release-polkadot-v1.1.0", default-features = false }
-pallet-preimage = { git = "https://github.com/paritytech/polkadot-sdk", branch = "release-polkadot-v1.1.0", default-features = false }
-sp-api = { git = "https://github.com/paritytech/polkadot-sdk", branch = "release-polkadot-v1.1.0", default-features = false }
-sp-application-crypto = { git = "https://github.com/paritytech/polkadot-sdk", branch = "release-polkadot-v1.1.0", default-features = false }
-sp-block-builder = { git = "https://github.com/paritytech/polkadot-sdk", branch = "release-polkadot-v1.1.0", default-features = false }
-sp-consensus-aura = { git = "https://github.com/paritytech/polkadot-sdk", branch = "release-polkadot-v1.1.0", default-features = false }
-sp-core = { git = "https://github.com/paritytech/polkadot-sdk", branch = "release-polkadot-v1.1.0", default-features = false }
-sp-inherents = { git = "https://github.com/paritytech/polkadot-sdk", branch = "release-polkadot-v1.1.0", default-features = false }
-sp-io = { git = "https://github.com/paritytech/polkadot-sdk", branch = "release-polkadot-v1.1.0", default-features = false }
-sp-offchain = { git = "https://github.com/paritytech/polkadot-sdk", branch = "release-polkadot-v1.1.0", default-features = false }
-sp-runtime = { git = "https://github.com/paritytech/polkadot-sdk", branch = "release-polkadot-v1.1.0", default-features = false }
-sp-session = { git = "https://github.com/paritytech/polkadot-sdk", branch = "release-polkadot-v1.1.0", default-features = false }
-sp-staking = { git = "https://github.com/paritytech/polkadot-sdk", branch = "release-polkadot-v1.1.0", default-features = false }
-sp-std = { git = "https://github.com/paritytech/polkadot-sdk", branch = "release-polkadot-v1.1.0", default-features = false }
-sp-transaction-pool = { git = "https://github.com/paritytech/polkadot-sdk", branch = "release-polkadot-v1.1.0", default-features = false }
-sp-version = { git = "https://github.com/paritytech/polkadot-sdk", branch = "release-polkadot-v1.1.0", default-features = false }
-pallet-conviction-voting = { git = "https://github.com/paritytech/polkadot-sdk", branch = "release-polkadot-v1.1.0", default-features = false }
-pallet-referenda = { git = "https://github.com/paritytech/polkadot-sdk", branch = "release-polkadot-v1.1.0", default-features = false }
-pallet-whitelist = { git = "https://github.com/paritytech/polkadot-sdk", branch = "release-polkadot-v1.1.0", default-features = false }
-=======
 log = { workspace = true }
 smallvec = { workspace = true }
 parity-scale-codec = { workspace = true, features = ["derive", "max-encoded-len"] }
@@ -68,6 +13,9 @@
 serde_json = { workspace = true, features = ["alloc"] }
 hex = { workspace = true }
 hex-literal = { workspace = true }
+strum = { workspace = true }
+strum_macros = { workspace = true }
+lazy_static = { workspace = true }
 
 # substrate
 frame-executive = { workspace = true }
@@ -94,6 +42,9 @@
 pallet-treasury = { workspace = true }
 pallet-utility = { workspace = true }
 pallet-preimage = { workspace = true }
+pallet-conviction-voting = { workspace = true }
+pallet-referenda = { workspace = true }
+pallet-whitelist = { workspace = true }
 sp-api = { workspace = true }
 sp-application-crypto = { workspace = true }
 sp-block-builder = { workspace = true }
@@ -108,7 +59,6 @@
 sp-std = { workspace = true }
 sp-transaction-pool = { workspace = true }
 sp-version = { workspace = true }
->>>>>>> c40da61f
 
 # cumulus
 cumulus-pallet-aura-ext = { workspace = true }
