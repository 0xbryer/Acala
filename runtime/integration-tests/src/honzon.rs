--- conflicted
+++ resolved
@@ -23,13 +23,9 @@
 	evm::{AddressMapping, LiquidationEvmBridge},
 	InvokeContext,
 };
-<<<<<<< HEAD
 use orml_traits::AuctionHandler;
 use primitives::{evm::EvmAddress, IncomeSource, PoolPercent};
 use sp_runtime::traits::One;
-=======
-use primitives::evm::EvmAddress;
->>>>>>> c9e18206
 use std::str::FromStr;
 
 fn setup_default_collateral(currency_id: CurrencyId) {
@@ -44,7 +40,6 @@
 	));
 }
 
-<<<<<<< HEAD
 fn setup_fees_distribution() {
 	assert_ok!(Fees::set_income_fee(
 		Origin::root(),
@@ -64,8 +59,6 @@
 	));
 }
 
-=======
->>>>>>> c9e18206
 pub fn mock_liquidation_address_0() -> EvmAddress {
 	EvmAddress::from_str("0xda548f126ece4d35e8ea3fc01f56e6d99e7afb38").unwrap()
 }
@@ -857,10 +850,7 @@
 		.build()
 		.execute_with(|| {
 			deploy_liquidation_contracts();
-<<<<<<< HEAD
 			setup_fees_distribution();
-=======
->>>>>>> c9e18206
 			assert_ok!(CdpEngine::register_liquidation_contract(
 				Origin::root(),
 				mock_liquidation_address_0()
@@ -952,11 +942,7 @@
 			//
 			// When dex cannot liquidate, try to liquidate using EVM Contracts instead.
 			//
-<<<<<<< HEAD
-			assert_eq!(Tokens::free_balance(USD_CURRENCY, &cdp_treasury_pallet_account()), 0);
-=======
 			assert_eq!(Tokens::free_balance(USD_CURRENCY, &cdp_engine_pallet_account()), 0);
->>>>>>> c9e18206
 			System::reset_events();
 			assert_ok!(CdpEngine::liquidate_unsafe_cdp(
 				AccountId::from(ALICE),
@@ -965,11 +951,7 @@
 
 			// Check liquidation happened successfully via contract
 			assert_eq!(
-<<<<<<< HEAD
 				Tokens::free_balance(USD_CURRENCY, &cdp_treasury_pallet_account()),
-=======
-				Tokens::free_balance(USD_CURRENCY, &cdp_engine_pallet_account()),
->>>>>>> c9e18206
 				100 * dollar(USD_CURRENCY)
 			);
 			assert_eq!(Loans::positions(RELAY_CHAIN_CURRENCY, AccountId::from(ALICE)).debit, 0);
@@ -977,11 +959,8 @@
 				Loans::positions(RELAY_CHAIN_CURRENCY, AccountId::from(ALICE)).collateral,
 				0
 			);
-<<<<<<< HEAD
 
 			// Contract pays stable currency to the CdpEngine account
-=======
->>>>>>> c9e18206
 			System::assert_has_event(Event::Tokens(orml_tokens::Event::Transfer {
 				currency_id: USD_CURRENCY,
 				from: address_to_account_id(&mock_liquidation_address_1()),
@@ -989,10 +968,7 @@
 				amount: 100 * dollar(USD_CURRENCY),
 			}));
 
-<<<<<<< HEAD
 			// Treasury pays the collateral to the contract address
-=======
->>>>>>> c9e18206
 			System::assert_has_event(Event::Tokens(orml_tokens::Event::Transfer {
 				currency_id: RELAY_CHAIN_CURRENCY,
 				from: cdp_treasury_pallet_account(),
@@ -1000,7 +976,6 @@
 				amount: 2000 * dollar(RELAY_CHAIN_CURRENCY),
 			}));
 
-<<<<<<< HEAD
 			// After liquidation is completed, the payment in stable currency is sent to Treasury to repay debt.
 			System::assert_has_event(Event::Tokens(orml_tokens::Event::Transfer {
 				currency_id: USD_CURRENCY,
@@ -1009,8 +984,6 @@
 				amount: 100 * dollar(USD_CURRENCY),
 			}));
 
-=======
->>>>>>> c9e18206
 			System::assert_has_event(Event::CdpEngine(module_cdp_engine::Event::LiquidateUnsafeCDP {
 				collateral_type: RELAY_CHAIN_CURRENCY,
 				owner: AccountId::from(ALICE),
@@ -1087,7 +1060,6 @@
 				0
 			);
 		});
-<<<<<<< HEAD
 }
 
 #[test]
@@ -1187,6 +1159,4 @@
 				100 * dollar(USD_CURRENCY)
 			);
 		});
-=======
->>>>>>> c9e18206
 }