--- conflicted
+++ resolved
@@ -16,14 +16,9 @@
 // You should have received a copy of the GNU General Public License
 // along with this program. If not, see <https://www.gnu.org/licenses/>.
 
-<<<<<<< HEAD
-#![allow(unused_imports)]
-
 use crate::setup::*;
 use module_asset_registry::AssetMetadata;
 
-=======
->>>>>>> cc437b36
 #[cfg(feature = "with-mandala-runtime")]
 #[test]
 fn test_mint() {
