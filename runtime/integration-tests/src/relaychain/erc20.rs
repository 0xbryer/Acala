// This file is part of Acala.

// Copyright (C) 2020-2021 Acala Foundation.
// SPDX-License-Identifier: GPL-3.0-or-later WITH Classpath-exception-2.0

// This program is free software: you can redistribute it and/or modify
// it under the terms of the GNU General Public License as published by
// the Free Software Foundation, either version 3 of the License, or
// (at your option) any later version.

// This program is distributed in the hope that it will be useful,
// but WITHOUT ANY WARRANTY; without even the implied warranty of
// MERCHANTABILITY or FITNESS FOR A PARTICULAR PURPOSE. See the
// GNU General Public License for more details.

// You should have received a copy of the GNU General Public License
// along with this program. If not, see <https://www.gnu.org/licenses/>.

//! Erc20 xcm transfer

use crate::relaychain::kusama_test_net::*;
use crate::setup::*;

use frame_support::assert_ok;
use karura_runtime::{AssetRegistry, Erc20HoldingAccount};
use module_evm_accounts::EvmAddressMapping;
use module_support::EVM as EVMTrait;
use orml_traits::MultiCurrency;
use primitives::evm::EvmAddress;
use runtime_common::NetworkTreasuryPool;
use sp_core::{H256, U256};
use std::str::FromStr;
use xcm_emulator::TestExt;

pub const SIBLING_ID: u32 = 2002;
pub const KARURA_ID: u32 = 2000;

pub fn erc20_address_0() -> EvmAddress {
	EvmAddress::from_str("0x5e0b4bfa0b55932a3587e648c3552a6515ba56b1").unwrap()
}

pub fn alice_evm_addr() -> EvmAddress {
	EvmAddress::from_str("1000000000000000000000000000000000000001").unwrap()
}

fn sibling_reserve_account() -> AccountId {
	polkadot_parachain::primitives::Sibling::from(SIBLING_ID).into_account_truncating()
}
fn karura_reserve_account() -> AccountId {
	polkadot_parachain::primitives::Sibling::from(KARURA_ID).into_account_truncating()
}

pub fn deploy_erc20_contracts() {
	let json: serde_json::Value =
		serde_json::from_str(include_str!("../../../../ts-tests/build/Erc20DemoContract2.json")).unwrap();
	let code = hex::decode(json.get("bytecode").unwrap().as_str().unwrap()).unwrap();

	assert_ok!(EVM::create(Origin::signed(alice()), code, 0, 2100_000, 100000, vec![]));

	System::assert_last_event(Event::EVM(module_evm::Event::Created {
		from: EvmAddress::from_str("0xbf0b5a4099f0bf6c8bc4252ebec548bae95602ea").unwrap(),
		contract: erc20_address_0(),
		logs: vec![module_evm::Log {
			address: erc20_address_0(),
			topics: vec![
				H256::from_str("0xddf252ad1be2c89b69c2b068fc378daa952ba7f163c4a11628f55a4df523b3ef").unwrap(),
				H256::from_str("0x0000000000000000000000000000000000000000000000000000000000000000").unwrap(),
				H256::from_str("0x0000000000000000000000001000000000000000000000000000000000000001").unwrap(),
			],
			data: {
				let mut buf = [0u8; 32];
				U256::from(100_000_000_000_000_000_000_000u128).to_big_endian(&mut buf);
				H256::from_slice(&buf).as_bytes().to_vec()
			},
		}],
		used_gas: 1306611,
		used_storage: 15461,
	}));

	assert_ok!(EVM::publish_free(Origin::root(), erc20_address_0()));
	assert_ok!(AssetRegistry::register_erc20_asset(
		Origin::root(),
		erc20_address_0(),
		100_000_000_000
	));
}

#[test]
fn erc20_transfer_between_sibling() {
	TestNet::reset();

	Sibling::execute_with(|| {
		let erc20_as_foreign_asset = CurrencyId::Erc20(erc20_address_0());
		// register Karura's erc20 as foreign asset
		assert_ok!(AssetRegistry::register_foreign_asset(
			Origin::root(),
			Box::new(
				MultiLocation::new(
					1,
					X2(
						Parachain(2000),
						GeneralKey(erc20_as_foreign_asset.encode().try_into().unwrap())
					)
				)
				.into()
			),
			Box::new(AssetMetadata {
				name: b"Karura USDC".to_vec(),
				symbol: b"kUSDC".to_vec(),
				decimals: 12,
				minimal_balance: Balances::minimum_balance() / 10, // 10%
			})
		));
	});

	let initial_native_amount = 1_000_000_000_000u128;
	let storage_fee = 6_400_000_000u128;

	Karura::execute_with(|| {
		let alith = MockAddressMapping::get_account_id(&alice_evm_addr());
		let total_erc20 = 100_000_000_000_000_000_000_000u128;
		let transfer_amount = 10 * dollar(NATIVE_CURRENCY);

		// used to deploy contracts
		assert_ok!(Currencies::deposit(
			NATIVE_CURRENCY,
			&alice(),
			1_000_000 * dollar(NATIVE_CURRENCY)
		));
		// when transfer erc20 cross chain, the origin `alith` is used to charge storage
		assert_ok!(Currencies::deposit(
			NATIVE_CURRENCY,
			&alith.clone(),
			initial_native_amount
		));
		// when withdraw sibling parachain account, the origin `sibling_reserve_account` is used to charge
		// storage
		assert_ok!(Currencies::deposit(
			NATIVE_CURRENCY,
			&sibling_reserve_account(),
			initial_native_amount
		));
		// when deposit to recipient, the origin is recipient `BOB`, and is used to charge storage.
		assert_ok!(Currencies::deposit(
			NATIVE_CURRENCY,
			&AccountId::from(BOB),
			initial_native_amount
		));
		// when xcm finished, deposit to treasury account, the origin is `treasury account`, and is used to
		// charge storage.
		assert_ok!(Currencies::deposit(
			NATIVE_CURRENCY,
			&NetworkTreasuryPool::get(),
			initial_native_amount
		));

		deploy_erc20_contracts();

		// `transfer` invoked by `TransferReserveAsset` xcm instruction need to passing origin check.
		// In frontend/js, when issue xtokens extrinsic, it have `EvmSetOrigin` SignedExtra to `set_origin`.
		// In testcase, we're manual invoke `set_origin` here. because in erc20 xtokens transfer,
		// the `from` or `to` is not erc20 holding account. so we need make sure origin exists.
		<EVM as EVMTrait<AccountId>>::set_origin(alith.clone());

		assert_eq!(
			Currencies::free_balance(CurrencyId::Erc20(erc20_address_0()), &alith),
			total_erc20
		);

		// transfer erc20 token to Sibling
		assert_ok!(XTokens::transfer(
			Origin::signed(alith.clone()),
			CurrencyId::Erc20(erc20_address_0()),
			transfer_amount,
			Box::new(
				MultiLocation::new(
					1,
					X2(
						Parachain(SIBLING_ID),
						Junction::AccountId32 {
							network: NetworkId::Any,
							id: BOB.into(),
						},
					),
				)
				.into(),
			),
			1_000_000_000,
		));

		// using native token to charge storage fee
		assert_eq!(
			initial_native_amount - storage_fee,
			Currencies::free_balance(NATIVE_CURRENCY, &alith)
		);
		assert_eq!(
			total_erc20 - transfer_amount,
			Currencies::free_balance(CurrencyId::Erc20(erc20_address_0()), &alith)
		);
		assert_eq!(
			transfer_amount,
			Currencies::free_balance(CurrencyId::Erc20(erc20_address_0()), &sibling_reserve_account())
		);
		// initial_native_amount + ed
		assert_eq!(
			1_100_000_000_000,
			Currencies::free_balance(NATIVE_CURRENCY, &NetworkTreasuryPool::get())
		);

		System::reset_events();
	});

	Sibling::execute_with(|| {
		// Sibling will take (1, 2000, GeneralKey(Erc20(address))) as foreign asset
		assert_eq!(
			9_999_073_040_000,
			Currencies::free_balance(CurrencyId::ForeignAsset(0), &AccountId::from(BOB))
		);

		// transfer erc20 token back to Karura
		assert_ok!(XTokens::transfer(
			Origin::signed(BOB.into()),
			CurrencyId::ForeignAsset(0),
			5_000_000_000_000,
			Box::new(
				MultiLocation::new(
					1,
					X2(
						Parachain(2000),
						Junction::AccountId32 {
							network: NetworkId::Any,
							id: BOB.into(),
						},
					),
				)
				.into(),
			),
			1_000_000_000,
		));

		assert_eq!(
			4_999_073_040_000,
			Currencies::free_balance(CurrencyId::ForeignAsset(0), &AccountId::from(BOB))
		);
	});

	Karura::execute_with(|| {
		use karura_runtime::{Event, System};
		let erc20_holding_account = EvmAddressMapping::<Runtime>::get_account_id(&Erc20HoldingAccount::get());
		assert_eq!(
			5_000_000_000_000,
			Currencies::free_balance(CurrencyId::Erc20(erc20_address_0()), &sibling_reserve_account())
		);
		assert_eq!(
			4_990_730_400_000,
			Currencies::free_balance(CurrencyId::Erc20(erc20_address_0()), &AccountId::from(BOB))
		);
		assert_eq!(
<<<<<<< HEAD
			9_324_000_000,
			Currencies::free_balance(CurrencyId::Erc20(erc20_address_0()), &NetworkTreasuryPool::get())
=======
			9_269_600_000,
			Currencies::free_balance(CurrencyId::Erc20(erc20_address_0()), &KaruraTreasuryAccount::get())
>>>>>>> c9e18206
		);
		assert_eq!(
			0,
			Currencies::free_balance(CurrencyId::Erc20(erc20_address_0()), &erc20_holding_account)
		);
		// withdraw erc20 need charge storage fee
		assert_eq!(
			initial_native_amount - storage_fee,
			Currencies::free_balance(NATIVE_CURRENCY, &sibling_reserve_account())
		);
		// deposit erc20 need charge storage fee
		assert_eq!(
			initial_native_amount - storage_fee,
			Currencies::free_balance(NATIVE_CURRENCY, &AccountId::from(BOB))
		);
		// deposit reserve and unreserve storage fee, so the native token not changed.
		assert_eq!(
			1_100_000_000_000,
			Currencies::free_balance(NATIVE_CURRENCY, &NetworkTreasuryPool::get())
		);

		// withdraw operation transfer from sibling parachain account to erc20 holding account
		System::assert_has_event(Event::Currencies(module_currencies::Event::Withdrawn {
			currency_id: CurrencyId::Erc20(erc20_address_0()),
			who: sibling_reserve_account(),
			amount: 5_000_000_000_000,
		}));
		// deposit operation transfer from erc20 holding account to recipient
		System::assert_has_event(Event::Currencies(module_currencies::Event::Deposited {
			currency_id: CurrencyId::Erc20(erc20_address_0()),
			who: AccountId::from(BOB),
			amount: 4_990_730_400_000,
		}));
		// TakeRevenue deposit from erc20 holding account to treasury account
		System::assert_has_event(Event::Currencies(module_currencies::Event::Deposited {
			currency_id: CurrencyId::Erc20(erc20_address_0()),
<<<<<<< HEAD
			who: NetworkTreasuryPool::get(),
			amount: 9_324_000_000,
=======
			who: KaruraTreasuryAccount::get(),
			amount: 9_269_600_000,
>>>>>>> c9e18206
		}));
	});
}

#[test]
fn sibling_erc20_to_self_as_foreign_asset() {
	TestNet::reset();

	Karura::execute_with(|| {
		let erc20_as_foreign_asset = CurrencyId::Erc20(erc20_address_0());
		// register Karura's erc20 as foreign asset
		assert_ok!(AssetRegistry::register_foreign_asset(
			Origin::root(),
			Box::new(
				MultiLocation::new(
					1,
					X2(
						Parachain(2002),
						GeneralKey(erc20_as_foreign_asset.encode().try_into().unwrap())
					)
				)
				.into()
			),
			Box::new(AssetMetadata {
				name: b"Sibling USDC".to_vec(),
				symbol: b"sUSDC".to_vec(),
				decimals: 12,
				minimal_balance: Balances::minimum_balance() / 10, // 10%
			})
		));
	});

	Sibling::execute_with(|| {
		let alith = MockAddressMapping::get_account_id(&alice_evm_addr());
		assert_ok!(Currencies::deposit(
			NATIVE_CURRENCY,
			&alice(),
			1_000_000 * dollar(NATIVE_CURRENCY)
		));
		assert_ok!(Currencies::deposit(
			NATIVE_CURRENCY,
			&alith.clone(),
			1_000_000 * dollar(NATIVE_CURRENCY)
		));

		deploy_erc20_contracts();

		// Erc20 claim account
		assert_ok!(EvmAccounts::claim_account(
			Origin::signed(AccountId::from(ALICE)),
			EvmAccounts::eth_address(&alice_key()),
			EvmAccounts::eth_sign(&alice_key(), &AccountId::from(ALICE))
		));

		<EVM as EVMTrait<AccountId>>::set_origin(alith.clone());

		// use Currencies `transfer` dispatch call to transfer erc20 token to bob.
		assert_ok!(Currencies::transfer(
			Origin::signed(alith),
			MultiAddress::Id(AccountId::from(CHARLIE)),
			CurrencyId::Erc20(erc20_address_0()),
			1_000_000_000_000_000
		));
		assert_eq!(
			Currencies::free_balance(CurrencyId::Erc20(erc20_address_0()), &AccountId::from(CHARLIE)),
			1_000_000_000_000_000
		);

		// transfer erc20 token to Karura
		assert_ok!(XTokens::transfer(
			Origin::signed(CHARLIE.into()),
			CurrencyId::Erc20(erc20_address_0()),
			10_000_000_000_000,
			Box::new(
				MultiLocation::new(
					1,
					X2(
						Parachain(2000),
						Junction::AccountId32 {
							network: NetworkId::Any,
							id: BOB.into(),
						},
					),
				)
				.into(),
			),
			1_000_000_000,
		));

		assert_eq!(
			990_000_000_000_000,
			Currencies::free_balance(CurrencyId::Erc20(erc20_address_0()), &AccountId::from(CHARLIE))
		);
		assert_eq!(
			10_000_000_000_000,
			Currencies::free_balance(CurrencyId::Erc20(erc20_address_0()), &karura_reserve_account())
		);
	});

	Karura::execute_with(|| {
		assert_eq!(
			9_999_073_040_000,
			Currencies::free_balance(CurrencyId::ForeignAsset(0), &AccountId::from(BOB))
		);
	});
}<|MERGE_RESOLUTION|>--- conflicted
+++ resolved
@@ -256,13 +256,8 @@
 			Currencies::free_balance(CurrencyId::Erc20(erc20_address_0()), &AccountId::from(BOB))
 		);
 		assert_eq!(
-<<<<<<< HEAD
-			9_324_000_000,
+			9_269_600_000,
 			Currencies::free_balance(CurrencyId::Erc20(erc20_address_0()), &NetworkTreasuryPool::get())
-=======
-			9_269_600_000,
-			Currencies::free_balance(CurrencyId::Erc20(erc20_address_0()), &KaruraTreasuryAccount::get())
->>>>>>> c9e18206
 		);
 		assert_eq!(
 			0,
@@ -299,13 +294,8 @@
 		// TakeRevenue deposit from erc20 holding account to treasury account
 		System::assert_has_event(Event::Currencies(module_currencies::Event::Deposited {
 			currency_id: CurrencyId::Erc20(erc20_address_0()),
-<<<<<<< HEAD
-			who: NetworkTreasuryPool::get(),
-			amount: 9_324_000_000,
-=======
-			who: KaruraTreasuryAccount::get(),
+			who: TreasuryAccount::get(),
 			amount: 9_269_600_000,
->>>>>>> c9e18206
 		}));
 	});
 }
