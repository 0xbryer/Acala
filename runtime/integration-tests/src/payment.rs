--- conflicted
+++ resolved
@@ -16,65 +16,6 @@
 // You should have received a copy of the GNU General Public License
 // along with this program. If not, see <https://www.gnu.org/licenses/>.
 
-<<<<<<< HEAD
-#[cfg(feature = "with-karura-runtime")]
-mod test_karura_payment {
-	use crate::setup::*;
-	use frame_support::weights::{DispatchClass, DispatchInfo, Pays, Weight};
-	use karura_runtime::{
-		KarPerSecondAsBased, KaruraTreasuryAccount, KsmPerSecond, NativeTokenExistentialDeposit,
-		TransactionPaymentPalletId,
-	};
-	use module_transaction_payment::TransactionFeePoolTrader;
-	use sp_runtime::traits::SignedExtension;
-	use sp_runtime::{
-		traits::{AccountIdConversion, UniqueSaturatedInto},
-		MultiAddress,
-	};
-	use xcm_builder::FixedRateOfFungible;
-	use xcm_executor::{traits::*, Assets, Config};
-
-	fn init_charge_fee_pool() {
-		for asset in InitialTokenFeePool::get() {
-			let _ = <module_transaction_payment::Pallet<Runtime>>::initialize_pool(
-				asset.0,
-				asset.1,
-				SwapBalanceThreshold::get(),
-			);
-		}
-	}
-
-	#[test]
-	fn initial_charge_fee_pool_works() {
-		ExtBuilder::default()
-			.balances(vec![
-				(AccountId::from(ALICE), KAR, 100000 * dollar(KAR)),
-				(AccountId::from(ALICE), KSM, 200 * dollar(KSM)),
-				(AccountId::from(ALICE), KUSD, 2000 * dollar(KSM)),
-			])
-			.build()
-			.execute_with(|| {
-				let treasury_account = KaruraTreasuryAccount::get();
-				let fee_account1: AccountId = TransactionPaymentPalletId::get().into_sub_account(KSM);
-				// FeePoolSize set to 5 KAR = 50*ED, the treasury already got ED balance when startup.
-				let ed = NativeTokenExistentialDeposit::get();
-				let pool_size = FeePoolSize::get();
-
-				// upgrade takes no effect
-				init_charge_fee_pool();
-				assert_eq!(Currencies::free_balance(KAR, &treasury_account), ed);
-				assert_eq!(Currencies::free_balance(KAR, &fee_account1), 0);
-
-				// treasury account: KAR=151*KAR_ED, and foreign asset=the ED of foreign asset
-				assert_ok!(Currencies::update_balance(
-					Origin::root(),
-					MultiAddress::Id(treasury_account.clone()),
-					KAR,
-					pool_size.saturating_mul(3).unique_saturated_into(),
-				));
-				assert_eq!(Currencies::free_balance(KAR, &treasury_account), ed + pool_size * 3);
-				vec![KSM, KUSD, LKSM].iter().for_each(|token| {
-=======
 use crate::setup::*;
 use frame_support::weights::{DispatchClass, DispatchInfo, Pays, Weight};
 use sp_runtime::{
@@ -170,7 +111,6 @@
 			vec![RELAY_CHAIN_CURRENCY, USD_CURRENCY, LIQUID_CURRENCY]
 				.iter()
 				.for_each(|token| {
->>>>>>> e628ff57
 					let ed = (<Currencies as MultiCurrency<AccountId>>::minimum_balance(token.clone()))
 						.unique_saturated_into();
 					assert_ok!(Currencies::update_balance(
@@ -181,50 +121,6 @@
 					));
 				});
 
-<<<<<<< HEAD
-				// the last one failed because balance lt ED
-				assert_ok!(Dex::add_liquidity(
-					Origin::signed(AccountId::from(ALICE)),
-					KSM,
-					KAR,
-					100 * dollar(KSM),
-					10000 * dollar(KAR),
-					0,
-					false
-				));
-				assert_ok!(Dex::add_liquidity(
-					Origin::signed(AccountId::from(ALICE)),
-					KSM,
-					KUSD,
-					100 * dollar(KSM),
-					1000 * dollar(KAR),
-					0,
-					false
-				));
-				init_charge_fee_pool();
-				assert_eq!(Currencies::free_balance(KAR, &treasury_account), ed + pool_size);
-				vec![KSM, KUSD].iter().for_each(|token| {
-					let ed = (<Currencies as MultiCurrency<AccountId>>::minimum_balance(token.clone()))
-						.unique_saturated_into();
-					assert_eq!(
-						Currencies::free_balance(
-							KAR,
-							&TransactionPaymentPalletId::get().into_sub_account(token.clone())
-						),
-						pool_size
-					);
-					assert_eq!(
-						Currencies::free_balance(
-							token.clone(),
-							&TransactionPaymentPalletId::get().into_sub_account(token.clone())
-						),
-						ed
-					);
-				});
-				assert_eq!(
-					Currencies::free_balance(KAR, &TransactionPaymentPalletId::get().into_sub_account(LKSM)),
-					0
-=======
 			assert_ok!(Dex::add_liquidity(
 				Origin::signed(AccountId::from(ALICE)),
 				RELAY_CHAIN_CURRENCY,
@@ -277,64 +173,15 @@
 						&TransactionPaymentPalletId::get().into_sub_account(token.clone())
 					),
 					pool_size
->>>>>>> e628ff57
 				);
 				assert_eq!(
-					Currencies::free_balance(LKSM, &TransactionPaymentPalletId::get().into_sub_account(LKSM)),
-					0
+					Currencies::free_balance(
+						token.clone(),
+						&TransactionPaymentPalletId::get().into_sub_account(token.clone())
+					),
+					ed
 				);
-
-				// set_swap_balance_threshold should gt pool_size
-				let pool_size: Balance = module_transaction_payment::Pallet::<Runtime>::pool_size(KSM);
-				let swap_threshold = module_transaction_payment::Pallet::<Runtime>::set_swap_balance_threshold(
-					Origin::signed(treasury_account),
-					KSM,
-					pool_size.saturating_add(1),
-				);
-				assert!(swap_threshold.is_err());
 			});
-<<<<<<< HEAD
-	}
-
-	#[test]
-	fn trader_works() {
-		// 4 instructions, each instruction cost 200_000_000
-		let mut message = Xcm(vec![
-			ReserveAssetDeposited((Parent, 100).into()),
-			ClearOrigin,
-			BuyExecution {
-				fees: (Parent, 100).into(),
-				weight_limit: Limited(100),
-			},
-			DepositAsset {
-				assets: All.into(),
-				max_assets: 1,
-				beneficiary: Here.into(),
-			},
-		]);
-		let expect_weight: Weight = 800_000_000;
-		let xcm_weight: Weight = <XcmConfig as Config>::Weigher::weight(&mut message).unwrap();
-		assert_eq!(xcm_weight, expect_weight);
-
-		// fixed rate, ksm_per_second/kar_per_second=1/50, kar_per_second = 8*dollar(KAR),
-		// ksm_per_second = 0.16 * dollar(KAR), fee = 0.16 * weight = 0.16 * 800_000_000 = 128_000_000
-		let total_balance: Balance = 130_000_000;
-		let asset: MultiAsset = (Parent, total_balance).into();
-		let expect_unspent: MultiAsset = (Parent, 2_000_000).into();
-		let assets: Assets = asset.into();
-
-		// when no runtime upgrade, the newly `TransactionFeePoolTrader` will failed.
-		ExtBuilder::default().build().execute_with(|| {
-			let mut trader = FixedRateOfFungible::<KsmPerSecond, ()>::new();
-			let result_assets = trader.buy_weight(xcm_weight, assets.clone()).unwrap();
-			let unspent: Vec<MultiAsset> = result_assets.into();
-			assert_eq!(vec![expect_unspent.clone()], unspent);
-
-			let mut period_trader =
-				TransactionFeePoolTrader::<Runtime, CurrencyIdConvert, KarPerSecondAsBased, ()>::new();
-			let result_assets = period_trader.buy_weight(xcm_weight, assets.clone());
-			assert!(result_assets.is_err());
-=======
 			assert_eq!(
 				Currencies::free_balance(
 					NATIVE_CURRENCY,
@@ -483,150 +330,9 @@
 			let result_assets = period_trader.buy_weight(xcm_weight, assets);
 			let unspent: Vec<MultiAsset> = result_assets.unwrap().into();
 			assert_eq!(vec![expect_unspent.clone()], unspent);
->>>>>>> e628ff57
 		});
-
-<<<<<<< HEAD
-		// do runtime upgrade
-		ExtBuilder::default()
-			.balances(vec![
-				(AccountId::from(ALICE), KAR, 100000 * dollar(KAR)),
-				(AccountId::from(ALICE), KSM, 200 * dollar(KSM)),
-			])
-			.build()
-			.execute_with(|| {
-				let treasury_account = KaruraTreasuryAccount::get();
-				let fee_account1: AccountId = TransactionPaymentPalletId::get().into_sub_account(KSM);
-				// FeePoolSize set to 5 KAR = 50*ED, the treasury already got ED balance when startup.
-				let ed = NativeTokenExistentialDeposit::get();
-				let ksm_ed = <Currencies as MultiCurrency<AccountId>>::minimum_balance(KSM);
-				let pool_size = FeePoolSize::get();
-
-				// treasury account: KAR=50*KAR_ED, KSM=KSM_ED, KUSD=KUSD_ED
-				assert_ok!(Currencies::update_balance(
-					Origin::root(),
-					MultiAddress::Id(treasury_account.clone()),
-					KAR,
-					pool_size.unique_saturated_into(),
-				));
-				assert_eq!(Currencies::free_balance(KAR, &treasury_account), ed + pool_size);
-				assert_ok!(Currencies::update_balance(
-					Origin::root(),
-					MultiAddress::Id(treasury_account.clone()),
-					KSM,
-					ksm_ed.unique_saturated_into(),
-				));
-
-				// runtime upgrade
-				assert_ok!(Dex::add_liquidity(
-					Origin::signed(AccountId::from(ALICE)),
-					KSM,
-					KAR,
-					100 * dollar(KSM),
-					10000 * dollar(KAR),
-					0,
-					false
-				));
-				init_charge_fee_pool();
-				assert_eq!(Currencies::free_balance(KAR, &treasury_account), ed);
-				assert_eq!(Currencies::free_balance(KAR, &fee_account1), pool_size);
-				assert_eq!(Currencies::free_balance(KSM, &fee_account1), ksm_ed);
-
-				let ksm_exchange_rate: Ratio =
-					module_transaction_payment::Pallet::<Runtime>::token_exchange_rate(KSM).unwrap();
-				let spent = ksm_exchange_rate.saturating_mul_int(8 * expect_weight);
-				let expect_unspent: MultiAsset = (Parent, total_balance - spent as u128).into();
-
-				// the newly `TransactionFeePoolTrader` works fine as first priority
-				let mut period_trader =
-					TransactionFeePoolTrader::<Runtime, CurrencyIdConvert, KarPerSecondAsBased, ()>::new();
-				let result_assets = period_trader.buy_weight(xcm_weight, assets);
-				let unspent: Vec<MultiAsset> = result_assets.unwrap().into();
-				assert_eq!(vec![expect_unspent.clone()], unspent);
-			});
-	}
-
-	#[test]
-	fn charge_transaction_payment_and_threshold_works() {
-		let native_ed = NativeTokenExistentialDeposit::get();
-		let pool_size = FeePoolSize::get();
-		let ksm_ed = <Currencies as MultiCurrency<AccountId>>::minimum_balance(KSM);
-
-		let treasury_account = KaruraTreasuryAccount::get();
-		let sub_account1: AccountId = TransactionPaymentPalletId::get().into_sub_account(KSM);
-		let bob_ksm_balance = 100 * dollar(KSM);
-
-		ExtBuilder::default()
-			.balances(vec![
-				// Alice for Dex, Bob for transaction payment
-				(AccountId::from(ALICE), KAR, 100000 * dollar(KAR)),
-				(AccountId::from(ALICE), KSM, 200 * dollar(KSM)),
-				(AccountId::from(BOB), KAR, native_ed),
-				(AccountId::from(BOB), KSM, bob_ksm_balance),
-			])
-			.build()
-			.execute_with(|| {
-				// treasury account for on_runtime_upgrade
-				assert_ok!(Currencies::update_balance(
-					Origin::root(),
-					MultiAddress::Id(treasury_account.clone()),
-					KAR,
-					pool_size.unique_saturated_into(),
-				));
-				assert_ok!(Currencies::update_balance(
-					Origin::root(),
-					MultiAddress::Id(treasury_account.clone()),
-					KSM,
-					ksm_ed.unique_saturated_into(),
-				));
-
-				assert_ok!(Dex::add_liquidity(
-					Origin::signed(AccountId::from(ALICE)),
-					KSM,
-					KAR,
-					100 * dollar(KSM),
-					10000 * dollar(KAR),
-					0,
-					false
-				));
-				init_charge_fee_pool();
-				assert_eq!(Currencies::free_balance(KAR, &treasury_account), native_ed);
-				assert_eq!(Currencies::free_balance(KAR, &sub_account1), pool_size);
-				assert_eq!(Currencies::free_balance(KSM, &sub_account1), ksm_ed);
-
-				let ksm_exchange_rate: Ratio =
-					module_transaction_payment::Pallet::<Runtime>::token_exchange_rate(KSM).unwrap();
-
-				let threshold: Balance = module_transaction_payment::Pallet::<Runtime>::swap_balance_threshold(KSM);
-				let expect_threshold = Ratio::saturating_from_rational(350, 100).saturating_mul_int(native_ed);
-				assert_eq!(threshold, expect_threshold); // 350 000 000 000
-
-				assert_ok!(Dex::add_liquidity(
-					Origin::signed(AccountId::from(ALICE)),
-					KSM,
-					KAR,
-					100 * dollar(KSM),
-					10000 * dollar(KAR),
-					0,
-					false
-				));
-
-				let len = 150 as u32;
-				let call: &<Runtime as frame_system::Config>::Call =
-					&Call::Currencies(module_currencies::Call::transfer {
-						dest: MultiAddress::Id(AccountId::from(BOB)),
-						currency_id: KUSD,
-						amount: 12,
-					});
-				let info: DispatchInfo = DispatchInfo {
-					weight: 100,
-					class: DispatchClass::Normal,
-					pays_fee: Pays::Yes,
-				};
-				let fee = module_transaction_payment::Pallet::<Runtime>::compute_fee(len, &info, 0);
-
-				let _ = <module_transaction_payment::ChargeTransactionPayment<Runtime>>::from(0).validate(
-=======
+}
+
 #[test]
 fn charge_transaction_payment_and_threshold_works() {
 	let native_ed = NativeTokenExistentialDeposit::get();
@@ -742,7 +448,6 @@
 
 			assert_ok!(
 				<module_transaction_payment::ChargeTransactionPayment<Runtime>>::from(0).validate(
->>>>>>> e628ff57
 					&AccountId::from(BOB),
 					call,
 					&info,
@@ -763,12 +468,6 @@
 						len as usize,
 					)
 				);
-<<<<<<< HEAD
-				let kar1 = Currencies::free_balance(KAR, &sub_account1);
-				let ksm1 = Currencies::free_balance(KSM, &sub_account1);
-
-				let _ = <module_transaction_payment::ChargeTransactionPayment<Runtime>>::from(0).validate(
-=======
 			}
 			let balance1 = Currencies::free_balance(NATIVE_CURRENCY, &sub_account1);
 			let relay1 = Currencies::free_balance(RELAY_CHAIN_CURRENCY, &sub_account1);
@@ -786,80 +485,24 @@
 			// so it wouldn't trigger swap from dex.
 			assert_ok!(
 				<module_transaction_payment::ChargeTransactionPayment<Runtime>>::from(0).validate(
->>>>>>> e628ff57
 					&AccountId::from(BOB),
 					call,
 					&info,
 					len as usize,
-<<<<<<< HEAD
-				);
-				let kar2 = Currencies::free_balance(KAR, &sub_account1);
-				let ksm2 = Currencies::free_balance(KSM, &sub_account1);
-				assert_eq!(fee, kar1 - kar2);
-				assert_eq!(ksm_exchange_rate.saturating_mul_int(fee), ksm2 - ksm1);
-
-				for _ in 0..38 {
-					let _ = <module_transaction_payment::ChargeTransactionPayment<Runtime>>::from(0).validate(
-						&AccountId::from(BOB),
-						call,
-						&info,
-						len as usize,
-					);
-				}
-				let kar1 = Currencies::free_balance(KAR, &sub_account1);
-				let ksm1 = Currencies::free_balance(KSM, &sub_account1);
-
-				// set swap balance trigger, next tx will trigger swap from dex
-				let _ = <module_transaction_payment::Pallet<Runtime>>::set_swap_balance_threshold(
-					Origin::signed(KaruraTreasuryAccount::get()),
-					KSM,
-					pool_size - fee * 40,
-				);
-
-				// before execute this tx, the balance of fee pool is equal to threshold,
-				// so it wouldn't trigger swap from dex.
-				let _ = <module_transaction_payment::ChargeTransactionPayment<Runtime>>::from(0).validate(
+				)
+			);
+			let balance2 = Currencies::free_balance(NATIVE_CURRENCY, &sub_account1);
+			let relay2 = Currencies::free_balance(RELAY_CHAIN_CURRENCY, &sub_account1);
+			assert_eq!(fee, balance1 - balance2);
+			assert_eq!(relay_exchange_rate.saturating_mul_int(fee), relay2 - relay1);
+
+			// this tx cause swap from dex, but the fee calculation still use the old rate.
+			assert_ok!(
+				<module_transaction_payment::ChargeTransactionPayment<Runtime>>::from(0).validate(
 					&AccountId::from(BOB),
 					call,
 					&info,
 					len as usize,
-				);
-				let kar2 = Currencies::free_balance(KAR, &sub_account1);
-				let ksm2 = Currencies::free_balance(KSM, &sub_account1);
-				assert_eq!(fee, kar1 - kar2);
-				assert_eq!(ksm_exchange_rate.saturating_mul_int(fee), ksm2 - ksm1);
-
-				// this tx cause swap from dex, but the fee calculation still use the old rate.
-				let _ = <module_transaction_payment::ChargeTransactionPayment<Runtime>>::from(0).validate(
-=======
-				)
-			);
-			let balance2 = Currencies::free_balance(NATIVE_CURRENCY, &sub_account1);
-			let relay2 = Currencies::free_balance(RELAY_CHAIN_CURRENCY, &sub_account1);
-			assert_eq!(fee, balance1 - balance2);
-			assert_eq!(relay_exchange_rate.saturating_mul_int(fee), relay2 - relay1);
-
-			// this tx cause swap from dex, but the fee calculation still use the old rate.
-			assert_ok!(
-				<module_transaction_payment::ChargeTransactionPayment<Runtime>>::from(0).validate(
->>>>>>> e628ff57
-					&AccountId::from(BOB),
-					call,
-					&info,
-					len as usize,
-<<<<<<< HEAD
-				);
-				let kar1 = Currencies::free_balance(KAR, &sub_account1);
-				let ksm1 = Currencies::free_balance(KSM, &sub_account1);
-				assert_eq!(ksm_ed + ksm_exchange_rate.saturating_mul_int(fee), ksm1);
-				assert!(kar1 > kar2);
-				assert!(ksm2 > ksm1);
-
-				// next tx use the new rate to calculate the fee to be transfer.
-				let new_rate: Ratio = module_transaction_payment::Pallet::<Runtime>::token_exchange_rate(KSM).unwrap();
-
-				let _ = <module_transaction_payment::ChargeTransactionPayment<Runtime>>::from(0).validate(
-=======
 				)
 			);
 			let balance1 = Currencies::free_balance(NATIVE_CURRENCY, &sub_account1);
@@ -874,20 +517,10 @@
 
 			assert_ok!(
 				<module_transaction_payment::ChargeTransactionPayment<Runtime>>::from(0).validate(
->>>>>>> e628ff57
 					&AccountId::from(BOB),
 					call,
 					&info,
 					len as usize,
-<<<<<<< HEAD
-				);
-				let kar2 = Currencies::free_balance(KAR, &sub_account1);
-				let ksm2 = Currencies::free_balance(KSM, &sub_account1);
-				assert_eq!(fee, kar1 - kar2);
-				assert_eq!(new_rate.saturating_mul_int(fee), ksm2 - ksm1);
-			});
-	}
-=======
 				)
 			);
 			let balance2 = Currencies::free_balance(NATIVE_CURRENCY, &sub_account1);
@@ -895,5 +528,4 @@
 			assert_eq!(fee, balance1 - balance2);
 			assert_eq!(new_rate.saturating_mul_int(fee), relay2 - relay1);
 		});
->>>>>>> e628ff57
 }