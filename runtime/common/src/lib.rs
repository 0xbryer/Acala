--- conflicted
+++ resolved
@@ -21,7 +21,6 @@
 #![cfg_attr(not(feature = "std"), no_std)]
 #![recursion_limit = "256"]
 
-pub use check_nonce::CheckNonce;
 use codec::{Decode, Encode, MaxEncodedLen};
 use frame_support::{
 	parameter_types,
@@ -34,21 +33,20 @@
 };
 use frame_system::{limits, EnsureRoot};
 use module_evm::GenesisAccount;
-<<<<<<< HEAD
-pub use module_support::{ExchangeRate, OnFeeDeposit, PrecompileCallerFilter, Price, Rate, Ratio};
-use orml_traits::GetByKey;
-=======
 use orml_traits::GetByKey;
 use primitives::{evm::is_system_contract, Balance, CurrencyId, Nonce};
 use scale_info::TypeInfo;
 use sp_core::{Bytes, H160};
-use sp_runtime::{traits::Convert, transaction_validity::TransactionPriority, Perbill};
+use sp_runtime::{
+	traits::{AccountIdConversion, Convert},
+	transaction_validity::TransactionPriority,
+	Perbill,
+};
 use sp_std::{collections::btree_map::BTreeMap, marker::PhantomData, prelude::*};
 use static_assertions::const_assert;
 
 pub use check_nonce::CheckNonce;
 pub use module_support::{ExchangeRate, PrecompileCallerFilter, Price, Rate, Ratio};
->>>>>>> 8d2a46f5
 pub use precompile::{
 	AllPrecompiles, DEXPrecompile, EVMPrecompile, MultiCurrencyPrecompile, NFTPrecompile, OraclePrecompile,
 	SchedulePrecompile, StableAssetPrecompile,
@@ -57,23 +55,7 @@
 	currency::{TokenInfo, ACA, AUSD, BNC, DOT, KAR, KBTC, KINT, KSM, KUSD, LCDOT, LDOT, LKSM, PHA, RENBTC, VSKSM},
 	AccountId,
 };
-<<<<<<< HEAD
-use primitives::{evm::is_system_contract, Balance, CurrencyId, IncomeSource, Nonce};
-use scale_info::TypeInfo;
-use sp_core::{Bytes, H160};
-use sp_runtime::{
-	traits::{AccountIdConversion, Convert},
-	transaction_validity::TransactionPriority,
-	FixedPointNumber, Perbill,
-};
-use sp_std::collections::btree_map::BTreeMap;
-use sp_std::{marker::PhantomData, prelude::*};
-use static_assertions::const_assert;
-pub use xcm::latest::prelude::*;
-pub use xcm_builder::TakeRevenue;
-pub use xcm_executor::{traits::DropAssets, Assets};
-=======
-pub use xcm_impl::{native_currency_location, AcalaDropAssets, FixedRateOfAsset};
+pub use xcm_impl::{native_currency_location, AcalaDropAssets, FixedRateOfAsset, XcmFeeToTreasury};
 
 #[cfg(feature = "std")]
 use sp_core::bytes::from_hex;
@@ -84,22 +66,10 @@
 pub mod check_nonce;
 pub mod precompile;
 pub mod xcm_impl;
->>>>>>> 8d2a46f5
-
-#[cfg(feature = "std")]
-use sp_core::bytes::from_hex;
-#[cfg(feature = "std")]
-use std::str::FromStr;
-
-pub mod bench;
-pub mod check_nonce;
+
 mod gas_to_weight_ratio;
 #[cfg(test)]
 mod mock;
-<<<<<<< HEAD
-pub mod precompile;
-=======
->>>>>>> 8d2a46f5
 
 pub type TimeStampedPrice = orml_oracle::TimestampedValue<Price, primitives::Moment>;
 
@@ -374,99 +344,6 @@
 	}
 }
 
-<<<<<<< HEAD
-pub struct XcmFeeToTreasury<T, C, F>(PhantomData<(T, C, F)>);
-impl<T, C, F> TakeRevenue for XcmFeeToTreasury<T, C, F>
-where
-	T: Get<AccountId>,
-	C: Convert<MultiLocation, Option<CurrencyId>>,
-	F: OnFeeDeposit<AccountId, CurrencyId, Balance>,
-{
-	fn take_revenue(revenue: MultiAsset) {
-		if let MultiAsset {
-			id: Concrete(location),
-			fun: Fungible(amount),
-		} = revenue
-		{
-			if let Some(currency_id) = C::convert(location) {
-				// Ensure given treasury account have ed requirement for native asset, but don't need
-				// ed requirement for cross-chain asset because it's one of whitelist accounts.
-				// Ignore the result.
-				let _ = F::on_fee_deposit(IncomeSource::XcmFee, Some(&T::get()), currency_id, amount);
-			}
-		}
-	}
-}
-
-/// `DropAssets` implementation support asset amount lower thant ED handled by `TakeRevenue`.
-///
-/// parameters type:
-/// - `NC`: native currency_id type.
-/// - `NB`: the ExistentialDeposit amount of native currency_id.
-/// - `GK`: the ExistentialDeposit amount of tokens.
-pub struct AcalaDropAssets<X, T, C, NC, NB, GK>(PhantomData<(X, T, C, NC, NB, GK)>);
-impl<X, T, C, NC, NB, GK> DropAssets for AcalaDropAssets<X, T, C, NC, NB, GK>
-where
-	X: DropAssets,
-	T: TakeRevenue,
-	C: Convert<MultiLocation, Option<CurrencyId>>,
-	NC: Get<CurrencyId>,
-	NB: Get<Balance>,
-	GK: GetByKey<CurrencyId, Balance>,
-{
-	fn drop_assets(origin: &MultiLocation, assets: Assets) -> Weight {
-		let multi_assets: Vec<MultiAsset> = assets.into();
-		let mut asset_traps: Vec<MultiAsset> = vec![];
-		for asset in multi_assets {
-			if let MultiAsset {
-				id: Concrete(location),
-				fun: Fungible(amount),
-			} = asset.clone()
-			{
-				let currency_id = C::convert(location);
-				// burn asset(do nothing here) if convert result is None
-				if let Some(currency_id) = currency_id {
-					let ed = ExistentialDepositsForDropAssets::<NC, NB, GK>::get(&currency_id);
-					if amount < ed {
-						T::take_revenue(asset);
-					} else {
-						asset_traps.push(asset);
-					}
-				}
-			}
-		}
-		if !asset_traps.is_empty() {
-			X::drop_assets(origin, asset_traps.into());
-		}
-		0
-	}
-}
-
-/// `ExistentialDeposit` for tokens, give priority to match native token, then handled by
-/// `ExistentialDeposits`.
-///
-/// parameters type:
-/// - `NC`: native currency_id type.
-/// - `NB`: the ExistentialDeposit amount of native currency_id.
-/// - `GK`: the ExistentialDeposit amount of tokens.
-pub struct ExistentialDepositsForDropAssets<NC, NB, GK>(PhantomData<(NC, NB, GK)>);
-impl<NC, NB, GK> ExistentialDepositsForDropAssets<NC, NB, GK>
-where
-	NC: Get<CurrencyId>,
-	NB: Get<Balance>,
-	GK: GetByKey<CurrencyId, Balance>,
-{
-	fn get(currency_id: &CurrencyId) -> Balance {
-		if currency_id == &NC::get() {
-			NB::get()
-		} else {
-			GK::get(currency_id)
-		}
-	}
-}
-
-=======
->>>>>>> 8d2a46f5
 pub struct EvmLimits<T>(PhantomData<T>);
 impl<T> EvmLimits<T>
 where
